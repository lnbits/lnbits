--- conflicted
+++ resolved
@@ -515,7 +515,6 @@
         document.head.appendChild(style)
       }
     },
-<<<<<<< HEAD
     applyBackgroundImage: function () {
       if (this.backgroundImage) {
       this.$q.localStorage.set('lnbits.backgroundImage', this.backgroundImage)
@@ -537,9 +536,6 @@
       }
     },
     applyBorder: function () {
-=======
-    applyBorder() {
->>>>>>> 80ac158c
       if (this.borderChoice) {
         this.$q.localStorage.setItem('lnbits.border', this.borderChoice)
       }
