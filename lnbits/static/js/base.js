/* globals crypto, moment, Vue, axios, Quasar, _ */

window.LOCALE = 'en'
window.EventHub = new Vue()
window.LNbits = {
  api: {
    request: function (method, url, apiKey, data) {
      return axios({
        method: method,
        url: url,
        headers: {
          'X-Api-Key': apiKey
        },
        data: data
      })
    },
    createInvoice: async function (
      wallet,
      amount,
      memo,
      unit = 'sat',
      lnurlCallback = null
    ) {
      return this.request('post', '/api/v1/payments', wallet.inkey, {
        out: false,
        amount: amount,
        memo: memo,
        unit: unit,
        lnurl_callback: lnurlCallback
      })
    },
    payInvoice: function (wallet, bolt11) {
      return this.request('post', '/api/v1/payments', wallet.adminkey, {
        out: true,
        bolt11: bolt11
      })
    },
    payLnurl: function (
      wallet,
      callback,
      description_hash,
      amount,
      description = '',
      comment = ''
    ) {
      return this.request('post', '/api/v1/payments/lnurl', wallet.adminkey, {
        callback,
        description_hash,
        amount,
        comment,
        description
      })
    },
    authLnurl: function (wallet, callback) {
      return this.request('post', '/api/v1/lnurlauth', wallet.adminkey, {
        callback
      })
    },
    getWallet: function (wallet) {
      return this.request('get', '/api/v1/wallet', wallet.inkey)
    },
    getPayments: function (wallet) {
      return this.request('get', '/api/v1/payments', wallet.inkey)
    },
    getPayment: function (wallet, paymentHash) {
      return this.request(
        'get',
        '/api/v1/payments/' + paymentHash,
        wallet.inkey
      )
    }
  },
  events: {
    onInvoicePaid: function (wallet, cb) {
      let listener = ev => {
        cb(JSON.parse(ev.data))
      }

      this.listenersCount = this.listenersCount || {[wallet.inkey]: 0}
      this.listenersCount[wallet.inkey]++

      this.listeners = this.listeners || {}
      if (!(wallet.inkey in this.listeners)) {
        this.listeners[wallet.inkey] = new EventSource(
          '/api/v1/payments/sse?api-key=' + wallet.inkey
        )
      }

      this.listeners[wallet.inkey].addEventListener(
        'payment-received',
        listener
      )

      return () => {
        this.listeners[wallet.inkey].removeEventListener(
          'payment-received',
          listener
        )
        this.listenersCount[wallet.inkey]--

        if (this.listenersCount[wallet.inkey] <= 0) {
          this.listeners[wallet.inkey].close()
          delete this.listeners[wallet.inkey]
        }
      }
    }
  },
  href: {
    createWallet: function (walletName, userId) {
      window.location.href =
        '/wallet?' + (userId ? 'usr=' + userId + '&' : '') + 'nme=' + walletName
    },
    updateWallet: function (walletName, userId, walletId) {
      window.location.href = `/wallet?usr=${userId}&wal=${walletId}&nme=${walletName}`
    },
    deleteWallet: function (walletId, userId) {
      window.location.href = '/deletewallet?usr=' + userId + '&wal=' + walletId
    }
  },
  map: {
    extension: function (data) {
      var obj = _.object(
        [
          'code',
          'isValid',
          'isAdminOnly',
          'name',
          'shortDescription',
          'icon',
          'contributors',
          'hidden'
        ],
        data
      )
      obj.url = ['/', obj.code, '/'].join('')
      return obj
    },
    user: function (data) {
      var obj = {
        id: data.id,
        email: data.email,
        extensions: data.extensions,
        wallets: data.wallets
      }
      var mapWallet = this.wallet
      obj.wallets = obj.wallets
        .map(function (obj) {
          return mapWallet(obj)
        })
        .sort(function (a, b) {
          return a.name.localeCompare(b.name)
        })
      obj.walletOptions = obj.wallets.map(function (obj) {
        return {
          label: [obj.name, ' - ', obj.id].join(''),
          value: obj.id
        }
      })
      return obj
    },
    wallet: function (data) {
      newWallet = {
        id: data.id,
        name: data.name,
        adminkey: data.adminkey,
        inkey: data.inkey
      }
      newWallet.msat = data.balance_msat
      newWallet.sat = Math.round(data.balance_msat / 1000)
      newWallet.fsat = new Intl.NumberFormat(window.LOCALE).format(
        newWallet.sat
      )
      newWallet.url = ['/wallet?usr=', data.user, '&wal=', data.id].join('')
      return newWallet
    },
    payment: function (data) {
      obj = {
        checking_id: data.id,
        pending: data.pending,
        amount: data.amount,
        fee: data.fee,
        memo: data.memo,
        time: data.time,
        bolt11: data.bolt11,
        preimage: data.preimage,
        payment_hash: data.payment_hash,
        extra: data.extra,
        wallet_id: data.wallet_id,
        webhook: data.webhook,
        webhook_status: data.webhook_status
      }

      obj.date = Quasar.utils.date.formatDate(
        new Date(obj.time * 1000),
        'YYYY-MM-DD HH:mm'
      )
      obj.dateFrom = moment(obj.date).fromNow()
      obj.msat = obj.amount
      obj.sat = obj.msat / 1000
      obj.tag = obj.extra.tag
      obj.fsat = new Intl.NumberFormat(window.LOCALE).format(obj.sat)
      obj.isIn = obj.amount > 0
      obj.isOut = obj.amount < 0
      obj.isPaid = !obj.pending
      obj._q = [obj.memo, obj.sat].join(' ').toLowerCase()
      return obj
    }
  },
  utils: {
    confirmDialog: function (msg) {
      return Quasar.plugins.Dialog.create({
        message: msg,
        ok: {
          flat: true,
          color: 'orange'
        },
        cancel: {
          flat: true,
          color: 'grey'
        }
      })
    },
    formatCurrency: function (value, currency) {
      return new Intl.NumberFormat(window.LOCALE, {
        style: 'currency',
        currency: currency
      }).format(value)
    },
    formatSat: function (value) {
      return new Intl.NumberFormat(window.LOCALE).format(value)
    },
    notifyApiError: function (error) {
      var types = {
        400: 'warning',
        401: 'warning',
        500: 'negative'
      }
      Quasar.plugins.Notify.create({
        timeout: 5000,
        type: types[error.response.status] || 'warning',
<<<<<<< HEAD
        message: error.response.data.message || error.response.data.detail || error || null,
=======
        message:
          error.response.data.message || error.response.data.detail || null,
>>>>>>> baf55afc
        caption:
          [error.response.status, ' ', error.response.statusText]
            .join('')
            .toUpperCase() || null,
        icon: null
      })
    },
    search: function (data, q, field, separator) {
      try {
        var queries = q.toLowerCase().split(separator || ' ')
        return data.filter(function (obj) {
          var matches = 0
          _.each(queries, function (q) {
            if (obj[field].indexOf(q) !== -1) matches++
          })
          return matches === queries.length
        })
      } catch (err) {
        return data
      }
    },
    exportCSV: function (columns, data) {
      var wrapCsvValue = function (val, formatFn) {
        var formatted = formatFn !== void 0 ? formatFn(val) : val

        formatted =
          formatted === void 0 || formatted === null ? '' : String(formatted)

        formatted = formatted.split('"').join('""')

        return `"${formatted}"`
      }

      var content = [
        columns.map(function (col) {
          return wrapCsvValue(col.label)
        })
      ]
        .concat(
          data.map(function (row) {
            return columns
              .map(function (col) {
                return wrapCsvValue(
                  typeof col.field === 'function'
                    ? col.field(row)
                    : row[col.field === void 0 ? col.name : col.field],
                  col.format
                )
              })
              .join(',')
          })
        )
        .join('\r\n')

      var status = Quasar.utils.exportFile(
        'table-export.csv',
        content,
        'text/csv'
      )

      if (status !== true) {
        Quasar.plugins.Notify.create({
          message: 'Browser denied file download...',
          color: 'negative',
          icon: null
        })
      }
    }
  }
}

window.windowMixin = {
  data: function () {
    return {
      g: {
        visibleDrawer: false,
        extensions: [],
        user: null,
        wallet: null,
        payments: [],
        allowedThemes: null
      }
    }
  },

  methods: {
    changeColor: function (newValue) {
      document.body.setAttribute('data-theme', newValue)
      this.$q.localStorage.set('lnbits.theme', newValue)
    },
    toggleDarkMode: function () {
      this.$q.dark.toggle()
      this.$q.localStorage.set('lnbits.darkMode', this.$q.dark.isActive)
    },
    copyText: function (text, message, position) {
      var notify = this.$q.notify
      Quasar.utils.copyToClipboard(text).then(function () {
        notify({
          message: message || 'Copied to clipboard!',
          position: position || 'bottom'
        })
      })
    }
  },
  created: function () {
    
    if(this.$q.localStorage.getItem('lnbits.darkMode') == true || this.$q.localStorage.getItem('lnbits.darkMode') == false){
      this.$q.dark.set(this.$q.localStorage.getItem('lnbits.darkMode'))
    }
    else{
      this.$q.dark.set(true)
    }
    this.g.allowedThemes = window.allowedThemes ?? ['bitcoin']

    // failsafe if admin changes themes halfway
    if (!this.$q.localStorage.getItem('lnbits.theme')){
      this.changeColor(this.g.allowedThemes[0])
    }
    if (
      this.$q.localStorage.getItem('lnbits.theme') &&
      !this.g.allowedThemes.includes(
        this.$q.localStorage.getItem('lnbits.theme')
      )
    ) {
      this.changeColor(this.g.allowedThemes[0])
    }

    if (this.$q.localStorage.getItem('lnbits.theme')) {
      document.body.setAttribute(
        'data-theme',
        this.$q.localStorage.getItem('lnbits.theme')
      )
    }

    if (window.user) {
      this.g.user = Object.freeze(window.LNbits.map.user(window.user))
    }
    if (window.wallet) {
      this.g.wallet = Object.freeze(window.LNbits.map.wallet(window.wallet))
    }
    if (window.extensions) {
      var user = this.g.user
      this.g.extensions = Object.freeze(
        window.extensions
          .map(function (data) {
            return window.LNbits.map.extension(data)
          })
          .filter(function (obj) {
            return !obj.hidden
          })
          .filter(function (obj) {
            if (window.user.admin) return obj
            return !obj.isAdminOnly
          })
          .map(function (obj) {
            if (user) {
              obj.isEnabled = user.extensions.indexOf(obj.code) !== -1
            } else {
              obj.isEnabled = false
            }
            return obj
          })
          .sort(function (a, b) {
            return a.name > b.name
          })
      )
    }
  }
}

window.decryptLnurlPayAES = function (success_action, preimage) {
  let keyb = new Uint8Array(
    preimage.match(/[\da-f]{2}/gi).map(h => parseInt(h, 16))
  )

  return crypto.subtle
    .importKey('raw', keyb, {name: 'AES-CBC', length: 256}, false, ['decrypt'])
    .then(key => {
      let ivb = Uint8Array.from(window.atob(success_action.iv), c =>
        c.charCodeAt(0)
      )
      let ciphertextb = Uint8Array.from(
        window.atob(success_action.ciphertext),
        c => c.charCodeAt(0)
      )

      return crypto.subtle.decrypt({name: 'AES-CBC', iv: ivb}, key, ciphertextb)
    })
    .then(valueb => {
      let decoder = new TextDecoder('utf-8')
      return decoder.decode(valueb)
    })
}<|MERGE_RESOLUTION|>--- conflicted
+++ resolved
@@ -238,12 +238,7 @@
       Quasar.plugins.Notify.create({
         timeout: 5000,
         type: types[error.response.status] || 'warning',
-<<<<<<< HEAD
         message: error.response.data.message || error.response.data.detail || error || null,
-=======
-        message:
-          error.response.data.message || error.response.data.detail || null,
->>>>>>> baf55afc
         caption:
           [error.response.status, ' ', error.response.statusText]
             .join('')
