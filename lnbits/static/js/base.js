<<<<<<< HEAD
=======
window.LOCALE = 'en'
window.dateFormat = 'YYYY-MM-DD HH:mm'
window.i18n = new VueI18n.createI18n({
  locale: window.LOCALE,
  fallbackLocale: window.LOCALE,
  messages: window.localisation
})

const websocketPrefix =
  window.location.protocol === 'http:' ? 'ws://' : 'wss://'
const websocketUrl = `${'http:' ? 'ws://' : 'wss://'}${window.location.host}/api/v1/ws`

>>>>>>> 73757af3
window.LNbits = {
  api: {
    request(method, url, apiKey, data) {
      return axios({
        method: method,
        url: url,
        headers: {
          'X-Api-Key': apiKey
        },
        data: data
      })
    },
    getServerHealth() {
      return this.request('get', '/api/v1/health')
    },
    async createInvoice(
      wallet,
      amount,
      memo,
      unit = 'sat',
      lnurlCallback = null
    ) {
      return this.request('post', '/api/v1/payments', wallet.inkey, {
        out: false,
        amount: amount,
        memo: memo,
        lnurl_callback: lnurlCallback,
        unit: unit
      })
    },
    payInvoice(wallet, bolt11) {
      return this.request('post', '/api/v1/payments', wallet.adminkey, {
        out: true,
        bolt11: bolt11
      })
    },
    payLnurl(
      wallet,
      callback,
      description_hash,
      amount,
      description = '',
      comment = '',
      unit = ''
    ) {
      return this.request('post', '/api/v1/payments/lnurl', wallet.adminkey, {
        callback,
        description_hash,
        amount,
        comment,
        description,
        unit
      })
    },
    authLnurl(wallet, callback) {
      return this.request('post', '/api/v1/lnurlauth', wallet.adminkey, {
        callback
      })
    },
    createAccount(name) {
      return this.request('post', '/api/v1/account', null, {
        name: name
      })
    },
    register(username, email, password, password_repeat) {
      return axios({
        method: 'POST',
        url: '/api/v1/auth/register',
        data: {
          username,
          email,
          password,
          password_repeat
        }
      })
    },
    reset(reset_key, password, password_repeat) {
      return axios({
        method: 'PUT',
        url: '/api/v1/auth/reset',
        data: {
          reset_key,
          password,
          password_repeat
        }
      })
    },
    login(username, password) {
      return axios({
        method: 'POST',
        url: '/api/v1/auth',
        data: {username, password}
      })
    },
    loginByProvider(provider, headers, data) {
      return axios({
        method: 'POST',
        url: `/api/v1/auth/${provider}`,
        headers: headers,
        data
      })
    },
    loginUsr(usr) {
      return axios({
        method: 'POST',
        url: '/api/v1/auth/usr',
        data: {usr}
      })
    },
    logout() {
      return axios({
        method: 'POST',
        url: '/api/v1/auth/logout'
      })
    },
    getAuthenticatedUser() {
      return this.request('get', '/api/v1/auth')
    },
    getWallet(wallet) {
      return this.request('get', '/api/v1/wallet', wallet.inkey)
    },
    createWallet(wallet, name) {
      return this.request('post', '/api/v1/wallet', wallet.adminkey, {
        name: name
      }).then(res => {
        window.location = '/wallet?wal=' + res.data.id
      })
    },
    updateWallet(name, wallet) {
      return this.request('patch', '/api/v1/wallet', wallet.adminkey, {
        name: name
      })
    },
    deleteWallet(wallet) {
      return this.request('delete', '/api/v1/wallet', wallet.adminkey).then(
        _ => {
          let url = new URL(window.location.href)
          url.searchParams.delete('wal')
          window.location = url
        }
      )
    },
    getPayments(wallet, params) {
      return this.request(
        'get',
        '/api/v1/payments/paginated?' + params,
        wallet.inkey
      )
    },
    getPayment(wallet, paymentHash) {
      return this.request(
        'get',
        '/api/v1/payments/' + paymentHash,
        wallet.inkey
      )
    },
    updateBalance(credit, wallet_id) {
      return this.request('PUT', '/users/api/v1/balance', null, {
        amount: credit,
        id: wallet_id
      })
    },
    getCurrencies() {
      return this.request('GET', '/api/v1/currencies').then(response => {
        return ['sats', ...response.data]
      })
    }
  },
  events: {
    onInvoicePaid(wallet, cb) {
      ws = new WebSocket(`${websocketUrl}/${wallet.inkey}`)
      ws.onmessage = ev => {
        const data = JSON.parse(ev.data)
        if (data.payment) {
          cb(data)
        }
      }
      return ws.onclose
    }
  },
  map: {
    extension(data) {
      const obj = {...data}
      obj.url = ['/', obj.code, '/'].join('')
      return obj
    },
    user(data) {
      const obj = {
        id: data.id,
        admin: data.admin,
        email: data.email,
        extensions: data.extensions,
        wallets: data.wallets,
        admin: data.admin
      }
      const mapWallet = this.wallet
      obj.wallets = obj.wallets
        .map(obj => {
          return mapWallet(obj)
        })
        .sort((a, b) => {
          return a.name.localeCompare(b.name)
        })
      obj.walletOptions = obj.wallets.map(obj => {
        return {
          label: [obj.name, ' - ', obj.id].join(''),
          value: obj.id
        }
      })
      return obj
    },
    wallet(data) {
      newWallet = {
        id: data.id,
        name: data.name,
        adminkey: data.adminkey,
        inkey: data.inkey,
        currency: data.currency
      }
      newWallet.msat = data.balance_msat
      newWallet.sat = Math.floor(data.balance_msat / 1000)
      newWallet.fsat = new Intl.NumberFormat(window.LOCALE).format(
        newWallet.sat
      )
      newWallet.url = `/wallet?&wal=${data.id}`
      return newWallet
    },
    payment(data) {
      obj = {
        checking_id: data.checking_id,
        status: data.status,
        amount: data.amount,
        fee: data.fee,
        memo: data.memo,
        time: data.time,
        bolt11: data.bolt11,
        preimage: data.preimage,
        payment_hash: data.payment_hash,
        expiry: data.expiry,
        extra: data.extra ?? {},
        wallet_id: data.wallet_id,
        webhook: data.webhook,
        webhook_status: data.webhook_status,
        fiat_amount: data.fiat_amount,
        fiat_currency: data.fiat_currency
      }

      obj.date = Quasar.date.formatDate(new Date(obj.time), window.dateFormat)
      obj.dateFrom = moment(obj.date).fromNow()
      obj.expirydate = Quasar.date.formatDate(
        new Date(obj.expiry),
        window.dateFormat
      )
      obj.expirydateFrom = moment(obj.expirydate).fromNow()
      obj.msat = obj.amount
      obj.sat = obj.msat / 1000
      obj.tag = obj.extra?.tag
      obj.fsat = new Intl.NumberFormat(window.LOCALE).format(obj.sat)
      obj.isIn = obj.amount > 0
      obj.isOut = obj.amount < 0
      obj.isPending = obj.status === 'pending'
      obj.isPaid = obj.status === 'success'
      obj.isFailed = obj.status === 'failed'
      obj._q = [obj.memo, obj.sat].join(' ').toLowerCase()
      try {
        obj.details = JSON.parse(data.extra?.details || '{}')
      } catch {
        obj.details = {extraDetails: data.extra?.details}
      }
      return obj
    }
  },
  utils: {
    confirmDialog(msg) {
      return Quasar.Dialog.create({
        message: msg,
        ok: {
          flat: true,
          color: 'orange'
        },
        cancel: {
          flat: true,
          color: 'grey'
        }
      })
    },
    async digestMessage(message) {
      const msgUint8 = new TextEncoder().encode(message)
      const hashBuffer = await crypto.subtle.digest('SHA-256', msgUint8)
      const hashArray = Array.from(new Uint8Array(hashBuffer))
      const hashHex = hashArray
        .map(b => b.toString(16).padStart(2, '0'))
        .join('')
      return hashHex
    },
    formatDate(timestamp) {
      return Quasar.date.formatDate(
        new Date(timestamp * 1000),
        window.dateFormat
      )
    },
    formatDateString(isoDateString) {
      return Quasar.date.formatDate(new Date(isoDateString), window.dateFormat)
    },
    formatCurrency(value, currency) {
      return new Intl.NumberFormat(window.LOCALE, {
        style: 'currency',
        currency: currency
      }).format(value)
    },
    formatSat(value) {
      return new Intl.NumberFormat(window.LOCALE).format(value)
    },
    formatMsat(value) {
      return this.formatSat(value / 1000)
    },
    notifyApiError(error) {
      if (!error.response) {
        return console.error(error)
      }
      const types = {
        400: 'warning',
        401: 'warning',
        500: 'negative'
      }
      Quasar.Notify.create({
        timeout: 5000,
        type: types[error.response.status] || 'warning',
        message:
          error.response.data.message || error.response.data.detail || null,
        caption:
          [error.response.status, ' ', error.response.statusText]
            .join('')
            .toUpperCase() || null,
        icon: null
      })
    },
    search(data, q, field, separator) {
      try {
        const queries = q.toLowerCase().split(separator || ' ')
        return data.filter(obj => {
          let matches = 0
          _.each(queries, q => {
            if (obj[field].indexOf(q) !== -1) matches++
          })
          return matches === queries.length
        })
      } catch (err) {
        return data
      }
    },
    prepareFilterQuery(tableConfig, props) {
      if (props) {
        tableConfig.pagination = props.pagination
        tableConfig.filter = props.filter
      }
      const pagination = tableConfig.pagination
      tableConfig.loading = true
      const query = {
        limit: pagination.rowsPerPage,
        offset: (pagination.page - 1) * pagination.rowsPerPage,
        sortby: pagination.sortBy ?? '',
        direction: pagination.descending ? 'desc' : 'asc',
        ...tableConfig.filter
      }
      if (tableConfig.search) {
        query.search = tableConfig.search
      }
      return new URLSearchParams(query)
    },
    exportCSV(columns, data, fileName) {
      const wrapCsvValue = (val, formatFn) => {
        let formatted = formatFn !== void 0 ? formatFn(val) : val

        formatted =
          formatted === void 0 || formatted === null ? '' : String(formatted)

        formatted = formatted.split('"').join('""')

        return `"${formatted}"`
      }

      const content = [
        columns.map(col => {
          return wrapCsvValue(col.label)
        })
      ]
        .concat(
          data.map(row => {
            return columns
              .map(col => {
                return wrapCsvValue(
                  typeof col.field === 'function'
                    ? col.field(row)
                    : row[col.field === void 0 ? col.name : col.field],
                  col.format
                )
              })
              .join(',')
          })
        )
        .join('\r\n')

      const status = Quasar.exportFile(
        `${fileName || 'table-export'}.csv`,
        content,
        'text/csv'
      )

      if (status !== true) {
        Quasar.Notify.create({
          message: 'Browser denied file download...',
          color: 'negative',
          icon: null
        })
      }
    },
    convertMarkdown(text) {
      const converter = new showdown.Converter()
      converter.setFlavor('github')
      converter.setOption('simpleLineBreaks', true)
      return converter.makeHtml(text)
    },
    hexToRgb(hex) {
      return Quasar.colors.hexToRgb(hex)
    },
    hexDarken(hex, percent) {
      return Quasar.colors.lighten(hex, percent)
    },
    hexAlpha(hex, alpha) {
      return Quasar.colors.changeAlpha(hex, alpha)
    },
    getPaletteColor(color) {
      return Quasar.colors.getPaletteColor(color)
    }
  }
}

window.windowMixin = {
  i18n: window.i18n,
  data() {
    return {
      toggleSubs: true,
      updateTrigger: 0,
      reactionChoice: 'confettiBothSides',
      borderChoice: '',
      gradientChoice:
        this.$q.localStorage.getItem('lnbits.gradientBg') || false,
      isUserAuthorized: false,
      g: {
        offline: !navigator.onLine,
        visibleDrawer: false,
        extensions: [],
        user: null,
        wallet: null,
        payments: [],
        allowedThemes: null,
        langs: []
      },
      receive: {
        show: false,
        status: 'pending',
        paymentReq: null,
        paymentHash: null,
        amountMsat: null,
        minMax: [0, 2100000000000000],
        lnurl: null,
        units: ['sat'],
        unit: 'sat',
        data: {
          amount: null,
          memo: ''
        }
      },
      eventListeners: []
    }
  },

  methods: {
    walletEvents() {
      this.g.user.wallets.forEach(wallet => {
        if (this.eventListeners.includes(wallet.id)) {
          return
        } else {
          this.eventListeners.push(wallet.id)
          LNbits.events.onInvoicePaid(wallet, data => {
            const walletIndex = this.g.user.wallets.findIndex(
              w => w.id === wallet.id
            )
            if (walletIndex !== -1) {
              const updatedWallet = {
                ...this.g.user.wallets[walletIndex],
                sat: data.wallet_balance,
                msat: data.wallet_balance * 1000,
                fsat: data.wallet_balance.toLocaleString()
              }
              this.g.user.wallets.splice(walletIndex, 1, updatedWallet)
              this.g.user.wallets = [...this.g.user.wallets]
              this.updateTrigger++

              if (this.g.wallet.id === wallet.id) {
                this.g.wallet = updatedWallet
              }
            }
            this.onPaymentReceived(data.payment.payment_hash)
            if (this.g.wallet.id === wallet.id) {
              eventReaction(data.payment.amount)
            }
          })
        }
      })
    },
    onPaymentReceived(paymentHash) {
      this.updatePayments = !this.updatePayments
      if (this.receive.paymentHash === paymentHash) {
        this.receive.show = false
        this.receive.paymentHash = null
      }
    },
    selectWallet(wallet) {
      this.g.wallet = {...JSON.parse(JSON.stringify(this.g.wallet)), ...wallet}
      this.wallet = this.g.wallet
      this.updatePayments = !this.updatePayments
      this.balance = parseInt(wallet.balance_msat / 1000)
    },
    changeColor(newValue) {
      document.body.setAttribute('data-theme', newValue)
      this.$q.localStorage.set('lnbits.theme', newValue)
    },
    applyGradient() {
      if (this.$q.localStorage.getItem('lnbits.gradientBg')) {
        this.setColors()
        darkBgColor = this.$q.localStorage.getItem('lnbits.darkBgColor')
        primaryColor = this.$q.localStorage.getItem('lnbits.primaryColor')
        const gradientStyle = `linear-gradient(to bottom right, ${LNbits.utils.hexDarken(String(primaryColor), -70)}, #0a0a0a)`
        document.body.style.setProperty(
          'background-image',
          gradientStyle,
          'important'
        )
        const gradientStyleCards = `background-color: ${LNbits.utils.hexAlpha(String(darkBgColor), 0.4)} !important`
        const style = document.createElement('style')
        style.innerHTML =
          `body[data-theme="${this.$q.localStorage.getItem('lnbits.theme')}"] .q-card:not(.q-dialog .q-card, .lnbits__dialog-card, .q-dialog-plugin--dark), body.body${this.$q.dark.isActive ? '--dark' : ''} .q-header, body.body${this.$q.dark.isActive ? '--dark' : ''} .q-drawer { ${gradientStyleCards} }` +
          `body[data-theme="${this.$q.localStorage.getItem('lnbits.theme')}"].body--dark{background: ${LNbits.utils.hexDarken(String(primaryColor), -88)} !important; }` +
          `[data-theme="${this.$q.localStorage.getItem('lnbits.theme')}"] .q-card--dark{background: ${String(darkBgColor)} !important;} }`
        document.head.appendChild(style)
      }
    },
    applyBorder() {
      if (this.borderChoice) {
        this.$q.localStorage.setItem('lnbits.border', this.borderChoice)
      }
      let borderStyle = this.$q.localStorage.getItem('lnbits.border')
      if (!borderStyle) {
        this.$q.localStorage.set('lnbits.border', 'retro-border')
        borderStyle = 'hard-border'
      }
      this.borderChoice = borderStyle
      let borderStyleCSS
      if (borderStyle == 'hard-border') {
        borderStyleCSS = `box-shadow: 0 0 0 1px rgba(0,0,0,.12), 0 0 0 1px #ffffff47; border: none;`
      }
      if (borderStyle == 'no-border') {
        borderStyleCSS = `box-shadow: none; border: none;`
      }
      if (borderStyle == 'retro-border') {
        borderStyleCSS = `border: none; border-color: rgba(255, 255, 255, 0.28); box-shadow: 0 1px 5px rgba(255, 255, 255, 0.2), 0 2px 2px rgba(255, 255, 255, 0.14), 0 3px 1px -2px rgba(255, 255, 255, 0.12);`
      }
      let style = document.createElement('style')
      style.innerHTML = `body[data-theme="${this.$q.localStorage.getItem('lnbits.theme')}"] .q-card.q-card--dark, .q-date--dark { ${borderStyleCSS} }`
      document.head.appendChild(style)
    },
    setColors() {
      this.$q.localStorage.set(
        'lnbits.primaryColor',
        LNbits.utils.getPaletteColor('primary')
      )
      this.$q.localStorage.set(
        'lnbits.secondaryColor',
        LNbits.utils.getPaletteColor('secondary')
      )
      this.$q.localStorage.set(
        'lnbits.darkBgColor',
        LNbits.utils.getPaletteColor('dark')
      )
    },
    copyText(text, message, position) {
      Quasar.copyToClipboard(text).then(() => {
        Quasar.Notify.create({
          message: message || 'Copied to clipboard!',
          position: position || 'bottom'
        })
      })
    },
    async checkUsrInUrl() {
      try {
        const params = new URLSearchParams(window.location.search)
        const usr = params.get('usr')
        if (!usr) {
          return
        }

        if (!this.isUserAuthorized) {
          await LNbits.api.loginUsr(usr)
        }

        params.delete('usr')
        const cleanQueryPrams = params.size ? `?${params.toString()}` : ''

        window.history.replaceState(
          {},
          document.title,
          window.location.pathname + cleanQueryPrams
        )
      } finally {
        this.isUserAuthorized = !!this.$q.cookies.get(
          'is_lnbits_user_authorized'
        )
      }
    },
    async logout() {
      LNbits.utils
        .confirmDialog(
          'Do you really want to logout?' +
            ' Please visit "My Account" page to check your credentials!'
        )
        .onOk(async () => {
          try {
            await LNbits.api.logout()
            window.location = '/'
          } catch (e) {
            LNbits.utils.notifyApiError(e)
          }
        })
    },
    themeParams() {
      const url = new URL(window.location.href)
      const params = new URLSearchParams(window.location.search)
      const fields = ['theme', 'dark', 'gradient']
      const toBoolean = value =>
        value.trim().toLowerCase() === 'true' || value === '1'

      // Check if any of the relevant parameters ('theme', 'dark', 'gradient') are present in the URL.
      if (fields.some(param => params.has(param))) {
        const theme = params.get('theme')
        const darkMode = params.get('dark')
        const gradient = params.get('gradient')
        const border = params.get('border')

        if (
          theme &&
          this.g.allowedThemes.includes(theme.trim().toLowerCase())
        ) {
          const normalizedTheme = theme.trim().toLowerCase()
          document.body.setAttribute('data-theme', normalizedTheme)
          this.$q.localStorage.set('lnbits.theme', normalizedTheme)
        }

        if (darkMode) {
          const isDark = toBoolean(darkMode)
          this.$q.localStorage.set('lnbits.darkMode', isDark)
          if (!isDark) {
            this.$q.localStorage.set('lnbits.gradientBg', false)
          }
        }

        if (gradient) {
          const isGradient = toBoolean(gradient)
          this.$q.localStorage.set('lnbits.gradientBg', isGradient)
          if (isGradient) {
            this.$q.localStorage.set('lnbits.darkMode', true)
          }
        }
        if (border) {
          this.$q.localStorage.set('lnbits.border', border)
        }

        // Remove processed parameters
        fields.forEach(param => params.delete(param))

        window.history.replaceState(null, null, url.pathname)
      }

      this.setColors()
    }
  },
  async created() {
    if (
      this.$q.localStorage.getItem('lnbits.darkMode') == true ||
      this.$q.localStorage.getItem('lnbits.darkMode') == false
    ) {
      this.$q.dark.set(this.$q.localStorage.getItem('lnbits.darkMode'))
    } else {
      this.$q.dark.set(true)
    }
    this.reactionChoice =
      this.$q.localStorage.getItem('lnbits.reactions') || 'confettiBothSides'

    this.g.allowedThemes = window.allowedThemes ?? ['bitcoin']

    let locale = this.$q.localStorage.getItem('lnbits.lang')
    if (locale) {
      window.LOCALE = locale
      window.i18n.global.locale = locale
    }

    this.g.langs = window.langs ?? []

    addEventListener('offline', event => {
      this.g.offline = true
    })

    addEventListener('online', event => {
      this.g.offline = false
    })

    // failsafe if admin changes themes halfway
    if (!this.$q.localStorage.getItem('lnbits.theme')) {
      this.changeColor(this.g.allowedThemes[0])
    }
    if (
      this.$q.localStorage.getItem('lnbits.theme') &&
      !this.g.allowedThemes.includes(
        this.$q.localStorage.getItem('lnbits.theme')
      )
    ) {
      this.changeColor(this.g.allowedThemes[0])
    }

    if (this.$q.localStorage.getItem('lnbits.theme')) {
      document.body.setAttribute(
        'data-theme',
        this.$q.localStorage.getItem('lnbits.theme')
      )
    }

    this.applyGradient()
    this.applyBorder()

    if (window.user) {
      this.g.user = Object.freeze(window.LNbits.map.user(window.user))
    }
    if (window.wallet) {
      this.g.wallet = Object.freeze(window.LNbits.map.wallet(window.wallet))
    }
    if (window.extensions) {
      const extensions = Object.freeze(window.extensions)

      this.g.extensions = extensions
    }
    await this.checkUsrInUrl()
    this.themeParams()
  },
  mounted() {
    if (!this.walletEventsInitialized) {
      this.walletEventsInitialized = true
      this.walletEvents()
    }
  }
}

window.decryptLnurlPayAES = (success_action, preimage) => {
  let keyb = new Uint8Array(
    preimage.match(/[\da-f]{2}/gi).map(h => parseInt(h, 16))
  )

  return crypto.subtle
    .importKey('raw', keyb, {name: 'AES-CBC', length: 256}, false, ['decrypt'])
    .then(key => {
      let ivb = Uint8Array.from(window.atob(success_action.iv), c =>
        c.charCodeAt(0)
      )
      let ciphertextb = Uint8Array.from(
        window.atob(success_action.ciphertext),
        c => c.charCodeAt(0)
      )

      return crypto.subtle.decrypt({name: 'AES-CBC', iv: ivb}, key, ciphertextb)
    })
    .then(valueb => {
      let decoder = new TextDecoder('utf-8')
      return decoder.decode(valueb)
    })
}<|MERGE_RESOLUTION|>--- conflicted
+++ resolved
@@ -1,18 +1,3 @@
-<<<<<<< HEAD
-=======
-window.LOCALE = 'en'
-window.dateFormat = 'YYYY-MM-DD HH:mm'
-window.i18n = new VueI18n.createI18n({
-  locale: window.LOCALE,
-  fallbackLocale: window.LOCALE,
-  messages: window.localisation
-})
-
-const websocketPrefix =
-  window.location.protocol === 'http:' ? 'ws://' : 'wss://'
-const websocketUrl = `${'http:' ? 'ws://' : 'wss://'}${window.location.host}/api/v1/ws`
-
->>>>>>> 73757af3
 window.LNbits = {
   api: {
     request(method, url, apiKey, data) {
