window.app = Vue.createApp({
  el: '#vue',
  mixins: [window.windowMixin],
  data() {
    return {
      updatePayments: false,
      origin: window.location.origin,
      wallet: LNbits.map.wallet(window.wallet),
      user: LNbits.map.user(window.user),
      exportUrl: `${window.location.origin}/wallet?usr=${window.user.id}&wal=${window.wallet.id}`,
      baseUrl: `${window.location.protocol}//${window.location.host}/`,
      receive: {
        show: false,
        status: 'pending',
        paymentReq: null,
        paymentHash: null,
        amountMsat: null,
        minMax: [0, 2100000000000000],
        lnurl: null,
        units: ['sat'],
        unit: 'sat',
        data: {
          amount: null,
          memo: ''
        }
      },
      parse: {
        show: false,
        invoice: null,
        lnurlpay: null,
        lnurlauth: null,
        data: {
          request: '',
          amount: 0,
          comment: '',
          unit: 'sat'
        },
        paymentChecker: null,
        copy: {
          show: false
        },
        camera: {
          show: false,
          camera: 'auto'
        }
      },
      disclaimerDialog: {
        show: false,
        location: window.location
      },
      balance: parseInt(wallet.balance_msat / 1000),
      fiatBalance: 0,
      mobileSimple: false,
      update: {
        name: null,
        currency: null
      },
      inkeyHidden: true,
      adminkeyHidden: true,
      hasNfc: false,
      nfcReaderAbortController: null,
<<<<<<< HEAD
      isPrioritySwapped: false,
      fiatTracking: false,
      formattedFiatAmount: 0,
      exchangeRate: 0,
      formattedExchange: null,
      ignoreWatcher: true
=======
      primaryColor: this.$q.localStorage.getItem('lnbits.primaryColor')
>>>>>>> 8d1542d9
    }
  },
  computed: {
    formattedBalance() {
      if (LNBITS_DENOMINATION != 'sats') {
        return this.balance / 100
      } else {
        return LNbits.utils.formatSat(this.balance || this.g.wallet.sat)
      }
    },
    canPay() {
      if (!this.parse.invoice) return false
      return this.parse.invoice.sat <= this.balance
    },
    formattedAmount() {
      if (this.receive.unit != 'sat') {
        return LNbits.utils.formatCurrency(
          Number(this.receive.data.amount).toFixed(2),
          this.receive.unit
        )
      } else {
        return LNbits.utils.formatMsat(this.receive.amountMsat) + ' sat'
      }
    },
    formattedSatAmount() {
      return LNbits.utils.formatMsat(this.receive.amountMsat) + ' sat'
    }
  },
  methods: {
    formatFiatAmount(amount, currency) {
      this.update.currency = currency
      this.formattedFiatAmount = LNbits.utils.formatCurrency(
        amount.toFixed(2),
        currency
      )
      this.formattedExchange = LNbits.utils.formatCurrency(
        this.exchangeRate,
        currency
      )
    },
    msatoshiFormat(value) {
      return LNbits.utils.formatSat(value / 1000)
    },
    closeCamera() {
      this.parse.camera.show = false
    },
    showCamera() {
      this.parse.camera.show = true
    },
    focusInput(el) {
      this.$nextTick(() => this.$refs[el].focus())
    },
    showReceiveDialog() {
      this.receive.show = true
      this.receive.status = 'pending'
      this.receive.paymentReq = null
      this.receive.paymentHash = null
      this.receive.data.amount = null
      this.receive.data.memo = null
      this.receive.unit = 'sat'
      this.receive.minMax = [0, 2100000000000000]
      this.receive.lnurl = null
      this.focusInput('setAmount')
    },
    onReceiveDialogHide() {
      if (this.hasNfc) {
        this.nfcReaderAbortController.abort()
      }
    },
    showParseDialog() {
      this.parse.show = true
      this.parse.invoice = null
      this.parse.lnurlpay = null
      this.parse.lnurlauth = null
      this.parse.copy.show =
        window.isSecureContext && navigator.clipboard?.readText !== undefined
      this.parse.data.request = ''
      this.parse.data.comment = ''
      this.parse.data.paymentChecker = null
      this.parse.camera.show = false
      this.focusInput('textArea')
    },
    closeParseDialog() {
      setTimeout(() => {
        clearInterval(this.parse.paymentChecker)
      }, 10000)
    },
    onPaymentReceived(paymentHash) {
      this.updatePayments = !this.updatePayments
      if (this.receive.paymentHash === paymentHash) {
        this.receive.show = false
        this.receive.paymentHash = null
      }
    },
    handleBalanceUpdate(value) {
      this.balance = this.balance + value
    },
    createInvoice() {
      this.receive.status = 'loading'
      if (LNBITS_DENOMINATION != 'sats') {
        this.receive.data.amount = this.receive.data.amount * 100
      }
      LNbits.api
        .createInvoice(
          this.g.wallet,
          this.receive.data.amount,
          this.receive.data.memo,
          this.receive.unit,
          this.receive.lnurl && this.receive.lnurl.callback
        )
        .then(response => {
          this.receive.status = 'success'
          this.receive.paymentReq = response.data.bolt11
          this.receive.amountMsat = response.data.amount
          this.receive.paymentHash = response.data.payment_hash

          this.readNfcTag()

          // TODO: lnurl_callback and lnurl_response
          // WITHDRAW
          if (response.data.lnurl_response !== null) {
            if (response.data.lnurl_response === false) {
              response.data.lnurl_response = `Unable to connect`
            }

            if (typeof response.data.lnurl_response === 'string') {
              // failure
              Quasar.Notify.create({
                timeout: 5000,
                type: 'warning',
                message: `${this.receive.lnurl.domain} lnurl-withdraw call failed.`,
                caption: response.data.lnurl_response
              })
              return
            } else if (response.data.lnurl_response === true) {
              // success
              Quasar.Notify.create({
                timeout: 5000,
                message: `Invoice sent to ${this.receive.lnurl.domain}!`,
                spinner: true
              })
            }
          }
        })
        .then(() => {
          this.updatePayments = !this.updatePayments
        })
        .catch(err => {
          LNbits.utils.notifyApiError(err)
          this.receive.status = 'pending'
        })
    },
    async onInitQR(promise) {
      try {
        await promise
      } catch (error) {
        const mapping = {
          NotAllowedError: 'ERROR: you need to grant camera access permission',
          NotFoundError: 'ERROR: no camera on this device',
          NotSupportedError:
            'ERROR: secure context required (HTTPS, localhost)',
          NotReadableError: 'ERROR: is the camera already in use?',
          OverconstrainedError: 'ERROR: installed cameras are not suitable',
          StreamApiNotSupportedError:
            'ERROR: Stream API is not supported in this browser',
          InsecureContextError:
            'ERROR: Camera access is only permitted in secure context. Use HTTPS or localhost rather than HTTP.'
        }
        const valid_error = Object.keys(mapping).filter(key => {
          return error.name === key
        })
        const camera_error = valid_error
          ? mapping[valid_error]
          : `ERROR: Camera error (${error.name})`
        this.parse.camera.show = false
        Quasar.Notify.create({
          message: camera_error,
          type: 'negative'
        })
      }
    },
    lnurlScan() {
      LNbits.api
        .request(
          'GET',
          '/api/v1/lnurlscan/' + this.parse.data.request,
          this.g.wallet.adminkey
        )
        .catch(err => {
          LNbits.utils.notifyApiError(err)
        })
        .then(response => {
          const data = response.data

          if (data.status === 'ERROR') {
            Quasar.Notify.create({
              timeout: 5000,
              type: 'warning',
              message: `${data.domain} lnurl call failed.`,
              caption: data.reason
            })
            return
          }

          if (data.kind === 'pay') {
            this.parse.lnurlpay = Object.freeze(data)
            this.parse.data.amount = data.minSendable / 1000
          } else if (data.kind === 'auth') {
            this.parse.lnurlauth = Object.freeze(data)
          } else if (data.kind === 'withdraw') {
            this.parse.show = false
            this.receive.show = true
            this.receive.status = 'pending'
            this.receive.paymentReq = null
            this.receive.paymentHash = null
            this.receive.data.amount = data.maxWithdrawable / 1000
            this.receive.data.memo = data.defaultDescription
            this.receive.minMax = [
              data.minWithdrawable / 1000,
              data.maxWithdrawable / 1000
            ]
            this.receive.lnurl = {
              domain: data.domain,
              callback: data.callback,
              fixed: data.fixed
            }
          }
        })
    },
    decodeQR(res) {
      this.parse.data.request = res[0].rawValue
      this.decodeRequest()
      this.parse.camera.show = false
    },
    decodeRequest() {
      this.parse.show = true
      this.parse.data.request = this.parse.data.request.trim().toLowerCase()
      let req = this.parse.data.request
      if (req.startsWith('lightning:')) {
        this.parse.data.request = req.slice(10)
      } else if (req.startsWith('lnurl:')) {
        this.parse.data.request = req.slice(6)
      } else if (req.includes('lightning=lnurl1')) {
        this.parse.data.request = req.split('lightning=')[1].split('&')[0]
      }
      req = this.parse.data.request
      if (req.startsWith('lnurl1') || req.match(/[\w.+-~_]+@[\w.+-~_]/)) {
        this.lnurlScan()
        return
      }

      // BIP-21 support
      if (this.parse.data.request.toLowerCase().includes('lightning')) {
        this.parse.data.request = this.parse.data.request.split('lightning=')[1]

        // fail safe to check there's nothing after the lightning= part
        if (this.parse.data.request.includes('&')) {
          this.parse.data.request = this.parse.data.request.split('&')[0]
        }
      }

      let invoice
      try {
        invoice = decode(this.parse.data.request)
      } catch (error) {
        Quasar.Notify.create({
          timeout: 3000,
          type: 'warning',
          message: error + '.',
          caption: '400 BAD REQUEST'
        })
        this.parse.show = false
        return
      }

      let cleanInvoice = {
        msat: invoice.human_readable_part.amount,
        sat: invoice.human_readable_part.amount / 1000,
        fsat: LNbits.utils.formatSat(invoice.human_readable_part.amount / 1000)
      }

      _.each(invoice.data.tags, tag => {
        if (_.isObject(tag) && _.has(tag, 'description')) {
          if (tag.description === 'payment_hash') {
            cleanInvoice.hash = tag.value
          } else if (tag.description === 'description') {
            cleanInvoice.description = tag.value
          } else if (tag.description === 'expiry') {
            const expireDate = new Date(
              (invoice.data.time_stamp + tag.value) * 1000
            )
            cleanInvoice.expireDate = Quasar.date.formatDate(
              expireDate,
              'YYYY-MM-DDTHH:mm:ss.SSSZ'
            )
            cleanInvoice.expired = false // TODO
          }
        }
      })

      this.parse.invoice = Object.freeze(cleanInvoice)
    },
    payInvoice() {
      const dismissPaymentMsg = Quasar.Notify.create({
        timeout: 0,
        message: this.$t('processing_payment')
      })

      LNbits.api
        .payInvoice(this.g.wallet, this.parse.data.request)
        .then(response => {
          clearInterval(this.parse.paymentChecker)
          setTimeout(() => {
            clearInterval(this.parse.paymentChecker)
          }, 40000)
          this.parse.paymentChecker = setInterval(() => {
            LNbits.api
              .getPayment(this.g.wallet, response.data.payment_hash)
              .then(res => {
                if (res.data.paid) {
                  dismissPaymentMsg()
                  clearInterval(this.parse.paymentChecker)
                  this.updatePayments = !this.updatePayments
                  this.parse.show = false
                }
              })
          }, 2000)
        })
        .catch(err => {
          dismissPaymentMsg()
          LNbits.utils.notifyApiError(err)
          this.updatePayments = !this.updatePayments
          this.parse.show = false
        })
    },
    payLnurl() {
      const dismissPaymentMsg = Quasar.Notify.create({
        timeout: 0,
        message: 'Processing payment...'
      })

      LNbits.api
        .payLnurl(
          this.g.wallet,
          this.parse.lnurlpay.callback,
          this.parse.lnurlpay.description_hash,
          this.parse.data.amount * 1000,
          this.parse.lnurlpay.description.slice(0, 120),
          this.parse.data.comment,
          this.parse.data.unit
        )
        .then(response => {
          this.parse.show = false

          clearInterval(this.parse.paymentChecker)
          setTimeout(() => {
            clearInterval(this.parse.paymentChecker)
          }, 40000)
          this.parse.paymentChecker = setInterval(() => {
            LNbits.api
              .getPayment(this.g.wallet, response.data.payment_hash)
              .then(res => {
                if (res.data.paid) {
                  dismissPaymentMsg()
                  clearInterval(this.parse.paymentChecker)
                  // show lnurlpay success action
                  const extra = response.data.extra
                  if (extra.success_action) {
                    switch (extra.success_action.tag) {
                      case 'url':
                        Quasar.Notify.create({
                          message: `<a target="_blank" style="color: inherit" href="${extra.success_action.url}">${extra.success_action.url}</a>`,
                          caption: extra.success_action.description,
                          html: true,
                          type: 'positive',
                          timeout: 0,
                          closeBtn: true
                        })
                        break
                      case 'message':
                        Quasar.Notify.create({
                          message: extra.success_action.message,
                          type: 'positive',
                          timeout: 0,
                          closeBtn: true
                        })
                        break
                      case 'aes':
                        LNbits.api
                          .getPayment(this.g.wallet, response.data.payment_hash)
                          .then(({data: payment}) =>
                            decryptLnurlPayAES(
                              extra.success_action,
                              payment.preimage
                            )
                          )
                          .then(value => {
                            Quasar.Notify.create({
                              message: value,
                              caption: extra.success_action.description,
                              html: true,
                              type: 'positive',
                              timeout: 0,
                              closeBtn: true
                            })
                          })
                        break
                    }
                  }
                }
              })
          }, 2000)
        })
        .catch(err => {
          dismissPaymentMsg()
          LNbits.utils.notifyApiError(err)
        })
    },
    authLnurl() {
      const dismissAuthMsg = Quasar.Notify.create({
        timeout: 10,
        message: 'Performing authentication...'
      })

      LNbits.api
        .authLnurl(this.g.wallet, this.parse.lnurlauth.callback)
        .then(_ => {
          dismissAuthMsg()
          Quasar.Notify.create({
            message: `Authentication successful.`,
            type: 'positive',
            timeout: 3500
          })
          this.parse.show = false
        })
        .catch(err => {
          dismissAuthMsg()
          if (err.response.data.reason) {
            Quasar.Notify.create({
              message: `Authentication failed. ${this.parse.lnurlauth.domain} says:`,
              caption: err.response.data.reason,
              type: 'warning',
              timeout: 5000
            })
          } else {
            LNbits.utils.notifyApiError(err)
          }
        })
    },
    updateWallet(data) {
      LNbits.api
        .request('PATCH', '/api/v1/wallet', this.g.wallet.adminkey, data)
        .then(_ => {
          Quasar.Notify.create({
            message: `Wallet updated.`,
            type: 'positive',
            timeout: 3500
          })
        })
        .catch(err => {
          LNbits.utils.notifyApiError(err)
        })
    },
    deleteWallet() {
      LNbits.utils
        .confirmDialog('Are you sure you want to delete this wallet?')
        .onOk(() => {
          LNbits.api
            .deleteWallet(this.g.wallet)
            .then(_ => {
              Quasar.Notify.create({
                timeout: 3000,
                message: `Wallet deleted!`,
                spinner: true
              })
            })
            .catch(err => {
              LNbits.utils.notifyApiError(err)
            })
        })
    },
    updateFiatBalance(currency) {
      // set rate from local storage to avoid clunky api calls
      this.exchangeRate = this.$q.localStorage.getItem('lnbits.exchangeRate')
      this.fiatBalance =
        (this.exchangeRate / 100000000) * (this.balance || this.g.wallet.sat)
      this.formatFiatAmount(this.fiatBalance, currency)
      // make api call
      LNbits.api
        .request('GET', `/api/v1/rate/` + currency, null)
        .then(response => {
          this.fiatBalance =
            (response.data.price / 100000000) *
            (this.balance || this.g.wallet.sat)
          this.exchangeRate = response.data.price.toFixed(2)
          this.fiatTracking = true
          this.formatFiatAmount(this.fiatBalance, currency)
          this.$q.localStorage.set('lnbits.exchangeRate', this.exchangeRate)
        })
        .catch(e => console.error(e))
    },
    pasteToTextArea() {
      this.$refs.textArea.focus() // Set cursor to textarea
      navigator.clipboard.readText().then(text => {
        this.parse.data.request = text.trim()
      })
    },
    readNfcTag() {
      try {
        if (typeof NDEFReader == 'undefined') {
          console.debug('NFC not supported on this device or browser.')
          return
        }

        const ndef = new NDEFReader()

        this.nfcReaderAbortController = new AbortController()
        this.nfcReaderAbortController.signal.onabort = event => {
          console.debug('All NFC Read operations have been aborted.')
        }

        this.hasNfc = true
        const dismissNfcTapMsg = Quasar.Notify.create({
          message: 'Tap your NFC tag to pay this invoice with LNURLw.'
        })

        return ndef
          .scan({signal: this.nfcReaderAbortController.signal})
          .then(() => {
            ndef.onreadingerror = () => {
              Quasar.Notify.create({
                type: 'negative',
                message: 'There was an error reading this NFC tag.'
              })
            }

            ndef.onreading = ({message}) => {
              //Decode NDEF data from tag
              const textDecoder = new TextDecoder('utf-8')

              const record = message.records.find(el => {
                const payload = textDecoder.decode(el.data)
                return payload.toUpperCase().indexOf('LNURLW') !== -1
              })

              if (record) {
                dismissNfcTapMsg()
                Quasar.Notify.create({
                  type: 'positive',
                  message: 'NFC tag read successfully.'
                })
                const lnurl = textDecoder.decode(record.data)
                this.payInvoiceWithNfc(lnurl)
              } else {
                Quasar.Notify.create({
                  type: 'warning',
                  message: 'NFC tag does not have LNURLw record.'
                })
              }
            }
          })
      } catch (error) {
        Quasar.Notify.create({
          type: 'negative',
          message: error
            ? error.toString()
            : 'An unexpected error has occurred.'
        })
      }
    },
    payInvoiceWithNfc(lnurl) {
      const dismissPaymentMsg = Quasar.Notify.create({
        timeout: 0,
        spinner: true,
        message: this.$t('processing_payment')
      })

      LNbits.api
        .request(
          'POST',
          `/api/v1/payments/${this.receive.paymentReq}/pay-with-nfc`,
          this.g.wallet.adminkey,
          {lnurl_w: lnurl}
        )
        .then(response => {
          dismissPaymentMsg()
          if (response.data.success) {
            Quasar.Notify.create({
              type: 'positive',
              message: 'Payment successful'
            })
          } else {
            Quasar.Notify.create({
              type: 'negative',
              message: response.data.detail || 'Payment failed'
            })
          }
        })
        .catch(err => {
          dismissPaymentMsg()
          LNbits.utils.notifyApiError(err)
        })
    },
    swapBalancePriority() {
      this.isPrioritySwapped = !this.isPrioritySwapped
      this.$q.localStorage.setItem(
        'lnbits.isPrioritySwapped',
        this.isPrioritySwapped
      )
    },
    handleFiatTracking() {
      if (this.fiatTracking === false) {
        this.update.currency = ''
        this.$q.localStorage.setItem('lnbits.isPrioritySwapped', false)
        this.isPrioritySwapped = false
        this.$q.localStorage.remove(`lnbits.exchangeRate`)
      }
    }
  },
  created() {
    const urlParams = new URLSearchParams(window.location.search)
    if (urlParams.has('lightning') || urlParams.has('lnurl')) {
      this.parse.data.request =
        urlParams.get('lightning') || urlParams.get('lnurl')
      this.decodeRequest()
      this.parse.show = true
    }
    if (this.$q.screen.lt.md) {
      this.mobileSimple = true
    }
    setTimeout(() => {
      this.ignoreWatcher = false
    }, 3000)
    if (this.g.wallet.currency) {
      this.fiatTracking = true
      this.updateFiatBalance(this.g.wallet.currency)
    }
    this.update.name = this.g.wallet.name
    this.receive.units = ['sat', ...window.currencies]
  },
  watch: {
    '$q.screen.gt.sm'(value) {
      if (value == true) {
        this.mobileSimple = false
      }
    },
    updatePayments() {
<<<<<<< HEAD
      this.fetchBalance()
    },
    'update.currency'(newValue) {
      if (this.ignoreWatcher) return
      this.updateWallet({currency: newValue})
      this.updateFiatBalance(newValue)
=======
      this.updateFiatBalance()
    },
    '$q.screen.gt.sm'(value) {
      if (value == true) {
        this.mobileSimple = false
      }
>>>>>>> 8d1542d9
    }
  },
  mounted() {
    // show disclaimer
    if (!this.$q.localStorage.getItem('lnbits.disclaimerShown')) {
      this.disclaimerDialog.show = true
      this.$q.localStorage.set('lnbits.disclaimerShown', true)
    }
    // check blanace priority
    if (this.$q.localStorage.getItem('lnbits.isPrioritySwapped')) {
      this.isPrioritySwapped = this.$q.localStorage.getItem(
        'lnbits.isPrioritySwapped'
      )
    } else {
      this.isPrioritySwapped = false
      this.$q.localStorage.setItem('lnbits.isPrioritySwapped', false)
    }
    // listen to incoming payments
    LNbits.events.onInvoicePaid(this.g.wallet, data => {
      console.log('Payment received:', data.payment.payment_hash)
      console.log('Wallet balance:', data.wallet_balance)
      console.log('Wallet ID:', this.g.wallet)
      this.onPaymentReceived(data.payment.payment_hash)
      this.balance = data.wallet_balance
      eventReaction(data.payment.amount)
    })
  }
})

if (navigator.serviceWorker != null) {
  navigator.serviceWorker.register('/service-worker.js').then(registration => {
    console.log('Registered events at scope: ', registration.scope)
  })
}<|MERGE_RESOLUTION|>--- conflicted
+++ resolved
@@ -59,16 +59,13 @@
       adminkeyHidden: true,
       hasNfc: false,
       nfcReaderAbortController: null,
-<<<<<<< HEAD
       isPrioritySwapped: false,
       fiatTracking: false,
       formattedFiatAmount: 0,
       exchangeRate: 0,
       formattedExchange: null,
-      ignoreWatcher: true
-=======
+      ignoreWatcher: true,
       primaryColor: this.$q.localStorage.getItem('lnbits.primaryColor')
->>>>>>> 8d1542d9
     }
   },
   computed: {
@@ -716,22 +713,18 @@
       }
     },
     updatePayments() {
-<<<<<<< HEAD
       this.fetchBalance()
     },
     'update.currency'(newValue) {
       if (this.ignoreWatcher) return
       this.updateWallet({currency: newValue})
       this.updateFiatBalance(newValue)
-=======
-      this.updateFiatBalance()
-    },
     '$q.screen.gt.sm'(value) {
       if (value == true) {
         this.mobileSimple = false
       }
->>>>>>> 8d1542d9
-    }
+    },
+    
   },
   mounted() {
     // show disclaimer
