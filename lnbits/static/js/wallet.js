window.app = Vue.createApp({
  el: '#vue',
  mixins: [window.windowMixin],
  data() {
    return {
      updatePayments: false,
      origin: window.location.origin,
      wallet: LNbits.map.wallet(window.wallet),
      user: LNbits.map.user(window.user),
      mobileSimple: false,
      exportUrl: `${window.location.origin}/wallet?usr=${window.user.id}&wal=${window.wallet.id}`,
      baseUrl: `${window.location.protocol}//${window.location.host}/`,
      receive: {
        show: false,
        status: 'pending',
        paymentReq: null,
        paymentHash: null,
        amountMsat: null,
        minMax: [0, 2100000000000000],
        lnurl: null,
        units: ['sat'],
        unit: 'sat',
        data: {
          amount: null,
          memo: ''
        }
      },
      parse: {
        show: false,
        invoice: null,
        lnurlpay: null,
        lnurlauth: null,
        data: {
          request: '',
          amount: 0,
          comment: '',
          unit: 'sat'
        },
        paymentChecker: null,
        copy: {
          show: false
        },
        camera: {
          show: false,
          camera: 'auto'
        }
      },
      disclaimerDialog: {
        show: false,
        location: window.location
      },
      balance: parseInt(wallet.balance_msat / 1000),
      fiatBalance: 0,
      update: {
        name: null,
        currency: null
      },
      inkeyHidden: true,
      adminkeyHidden: true,
      hasNfc: false,
      nfcReaderAbortController: null,
<<<<<<< HEAD
      primaryColor: this.$q.localStorage.getItem('lnbits.primaryColor'),
      transactions: [],
      transactionChart: null,
      paymentsRef: null
=======
      isPrioritySwapped: false,
      fiatTracking: false,
      formattedFiatAmount: 0,
      exchangeRate: 0,
      formattedExchange: null,
      ignoreWatcher: true,
      primaryColor: this.$q.localStorage.getItem('lnbits.primaryColor')
>>>>>>> 3c0c1ca9
    }
  },
  computed: {
    formattedBalance() {
      if (LNBITS_DENOMINATION != 'sats') {
        return this.balance / 100
      } else {
        return LNbits.utils.formatSat(this.balance || this.g.wallet.sat)
      }
    },
    canPay() {
      if (!this.parse.invoice) return false
      return this.parse.invoice.sat <= this.balance
    },
    formattedAmount() {
      if (this.receive.unit != 'sat') {
        return LNbits.utils.formatCurrency(
          Number(this.receive.data.amount).toFixed(2),
          this.receive.unit
        )
      } else {
        return LNbits.utils.formatMsat(this.receive.amountMsat) + ' sat'
      }
    },
    formattedSatAmount() {
      return LNbits.utils.formatMsat(this.receive.amountMsat) + ' sat'
    }
  },
  methods: {
<<<<<<< HEAD
    computeCumulativeBalance(transactions) {
      let balance = 0
      return transactions.map(transaction => {
        balance += transaction.amount // Use the amount field for the balance
        return balance
      })
    },

    initCharts() {
      this.transactionChart = new Chart(
        this.$refs.transactionChart.getContext('2d'),
        {
          type: 'line',
          options: {
            responsive: true,
            maintainAspectRatio: false,
            layout: {
              padding: 0,
              margin: 0
            },
            plugins: {
              legend: {
                display: false
              },
              title: {
                display: false
              },
              tooltip: {
                enabled: true, // Enable tooltips to show data on hover
                callbacks: {
                  // Custom tooltip callback to show amount and time
                  label: tooltipItem => {
                    const index = tooltipItem.dataIndex
                    const transaction = this.transactions[index] // Match tooltip point with transaction
                    const amount = transaction.amount
                    return [
                      `Balance: ${tooltipItem.raw / 1000}sats`, // Display cumulative balance
                      `Amount: ${amount / 1000}sats`
                    ]
                  }
                }
              }
            },
            elements: {
              point: {
                radius: 4, // Points will now be visible
                hoverRadius: 6 // Increase point size on hover
              }
            },
            scales: {
              x: {
                display: false
              },
              y: {
                display: false
              }
            }
          },
          data: {
            labels: this.transactions.map(
              tx => new Date(tx.time).toLocaleString() // Use time for labels
            ),
            datasets: [
              {
                label: 'Cumulative Balance',
                data: this.computeCumulativeBalance(this.transactions),
                backgroundColor: LNbits.utils.hexAlpha(this.primaryColor, 0.3),
                borderColor: this.primaryColor,
                borderWidth: 2,
                fill: true,
                tension: 0.2
              }
            ]
          }
        }
      )
    },

=======
    formatFiatAmount(amount, currency) {
      this.update.currency = currency
      this.formattedFiatAmount = LNbits.utils.formatCurrency(
        amount.toFixed(2),
        currency
      )
      this.formattedExchange = LNbits.utils.formatCurrency(
        this.exchangeRate,
        currency
      )
    },
>>>>>>> 3c0c1ca9
    msatoshiFormat(value) {
      return LNbits.utils.formatSat(value / 1000)
    },
    closeCamera() {
      this.parse.camera.show = false
    },
    showCamera() {
      this.parse.camera.show = true
    },
    focusInput(el) {
      this.$nextTick(() => this.$refs[el].focus())
    },
    showReceiveDialog() {
      this.receive.show = true
      this.receive.status = 'pending'
      this.receive.paymentReq = null
      this.receive.paymentHash = null
      this.receive.data.amount = null
      this.receive.data.memo = null
      this.receive.unit = 'sat'
      this.receive.minMax = [0, 2100000000000000]
      this.receive.lnurl = null
      this.focusInput('setAmount')
    },
    onReceiveDialogHide() {
      if (this.hasNfc) {
        this.nfcReaderAbortController.abort()
      }
    },
    showParseDialog() {
      this.parse.show = true
      this.parse.invoice = null
      this.parse.lnurlpay = null
      this.parse.lnurlauth = null
      this.parse.copy.show =
        window.isSecureContext && navigator.clipboard?.readText !== undefined
      this.parse.data.request = ''
      this.parse.data.comment = ''
      this.parse.data.paymentChecker = null
      this.parse.camera.show = false
      this.focusInput('textArea')
    },
    closeParseDialog() {
      setTimeout(() => {
        clearInterval(this.parse.paymentChecker)
      }, 10000)
    },
    onPaymentReceived(paymentHash) {
      this.updatePayments = !this.updatePayments
      if (this.receive.paymentHash === paymentHash) {
        this.receive.show = false
        this.receive.paymentHash = null
      }
    },
    handleBalanceUpdate(value) {
      this.balance = this.balance + value
    },
    createInvoice() {
      this.receive.status = 'loading'
      if (LNBITS_DENOMINATION != 'sats') {
        this.receive.data.amount = this.receive.data.amount * 100
      }
      LNbits.api
        .createInvoice(
          this.g.wallet,
          this.receive.data.amount,
          this.receive.data.memo,
          this.receive.unit,
          this.receive.lnurl && this.receive.lnurl.callback
        )
        .then(response => {
          this.receive.status = 'success'
          this.receive.paymentReq = response.data.bolt11
          this.receive.amountMsat = response.data.amount
          this.receive.paymentHash = response.data.payment_hash

          this.readNfcTag()

          // TODO: lnurl_callback and lnurl_response
          // WITHDRAW
          if (response.data.lnurl_response !== null) {
            if (response.data.lnurl_response === false) {
              response.data.lnurl_response = `Unable to connect`
            }

            if (typeof response.data.lnurl_response === 'string') {
              // failure
              Quasar.Notify.create({
                timeout: 5000,
                type: 'warning',
                message: `${this.receive.lnurl.domain} lnurl-withdraw call failed.`,
                caption: response.data.lnurl_response
              })
              return
            } else if (response.data.lnurl_response === true) {
              // success
              Quasar.Notify.create({
                timeout: 5000,
                message: `Invoice sent to ${this.receive.lnurl.domain}!`,
                spinner: true
              })
            }
          }
        })
        .then(() => {
          this.updatePayments = !this.updatePayments
        })
        .catch(err => {
          LNbits.utils.notifyApiError(err)
          this.receive.status = 'pending'
        })
    },
    async onInitQR(promise) {
      try {
        await promise
      } catch (error) {
        const mapping = {
          NotAllowedError: 'ERROR: you need to grant camera access permission',
          NotFoundError: 'ERROR: no camera on this device',
          NotSupportedError:
            'ERROR: secure context required (HTTPS, localhost)',
          NotReadableError: 'ERROR: is the camera already in use?',
          OverconstrainedError: 'ERROR: installed cameras are not suitable',
          StreamApiNotSupportedError:
            'ERROR: Stream API is not supported in this browser',
          InsecureContextError:
            'ERROR: Camera access is only permitted in secure context. Use HTTPS or localhost rather than HTTP.'
        }
        const valid_error = Object.keys(mapping).filter(key => {
          return error.name === key
        })
        const camera_error = valid_error
          ? mapping[valid_error]
          : `ERROR: Camera error (${error.name})`
        this.parse.camera.show = false
        Quasar.Notify.create({
          message: camera_error,
          type: 'negative'
        })
      }
    },
    lnurlScan() {
      LNbits.api
        .request(
          'GET',
          '/api/v1/lnurlscan/' + this.parse.data.request,
          this.g.wallet.adminkey
        )
        .catch(err => {
          LNbits.utils.notifyApiError(err)
        })
        .then(response => {
          const data = response.data

          if (data.status === 'ERROR') {
            Quasar.Notify.create({
              timeout: 5000,
              type: 'warning',
              message: `${data.domain} lnurl call failed.`,
              caption: data.reason
            })
            return
          }

          if (data.kind === 'pay') {
            this.parse.lnurlpay = Object.freeze(data)
            this.parse.data.amount = data.minSendable / 1000
          } else if (data.kind === 'auth') {
            this.parse.lnurlauth = Object.freeze(data)
          } else if (data.kind === 'withdraw') {
            this.parse.show = false
            this.receive.show = true
            this.receive.status = 'pending'
            this.receive.paymentReq = null
            this.receive.paymentHash = null
            this.receive.data.amount = data.maxWithdrawable / 1000
            this.receive.data.memo = data.defaultDescription
            this.receive.minMax = [
              data.minWithdrawable / 1000,
              data.maxWithdrawable / 1000
            ]
            this.receive.lnurl = {
              domain: data.domain,
              callback: data.callback,
              fixed: data.fixed
            }
          }
        })
    },
    decodeQR(res) {
      this.parse.data.request = res[0].rawValue
      this.decodeRequest()
      this.parse.camera.show = false
    },
    decodeRequest() {
      this.parse.show = true
      this.parse.data.request = this.parse.data.request.trim().toLowerCase()
      let req = this.parse.data.request
      if (req.startsWith('lightning:')) {
        this.parse.data.request = req.slice(10)
      } else if (req.startsWith('lnurl:')) {
        this.parse.data.request = req.slice(6)
      } else if (req.includes('lightning=lnurl1')) {
        this.parse.data.request = req.split('lightning=')[1].split('&')[0]
      }
      req = this.parse.data.request
      if (req.startsWith('lnurl1') || req.match(/[\w.+-~_]+@[\w.+-~_]/)) {
        this.lnurlScan()
        return
      }

      // BIP-21 support
      if (this.parse.data.request.toLowerCase().includes('lightning')) {
        this.parse.data.request = this.parse.data.request.split('lightning=')[1]

        // fail safe to check there's nothing after the lightning= part
        if (this.parse.data.request.includes('&')) {
          this.parse.data.request = this.parse.data.request.split('&')[0]
        }
      }

      let invoice
      try {
        invoice = decode(this.parse.data.request)
      } catch (error) {
        Quasar.Notify.create({
          timeout: 3000,
          type: 'warning',
          message: error + '.',
          caption: '400 BAD REQUEST'
        })
        this.parse.show = false
        return
      }

      let cleanInvoice = {
        msat: invoice.human_readable_part.amount,
        sat: invoice.human_readable_part.amount / 1000,
        fsat: LNbits.utils.formatSat(invoice.human_readable_part.amount / 1000)
      }

      _.each(invoice.data.tags, tag => {
        if (_.isObject(tag) && _.has(tag, 'description')) {
          if (tag.description === 'payment_hash') {
            cleanInvoice.hash = tag.value
          } else if (tag.description === 'description') {
            cleanInvoice.description = tag.value
          } else if (tag.description === 'expiry') {
            const expireDate = new Date(
              (invoice.data.time_stamp + tag.value) * 1000
            )
            cleanInvoice.expireDate = Quasar.date.formatDate(
              expireDate,
              'YYYY-MM-DDTHH:mm:ss.SSSZ'
            )
            cleanInvoice.expired = false // TODO
          }
        }
      })

      this.parse.invoice = Object.freeze(cleanInvoice)
    },
    payInvoice() {
      const dismissPaymentMsg = Quasar.Notify.create({
        timeout: 0,
        message: this.$t('processing_payment')
      })

      LNbits.api
        .payInvoice(this.g.wallet, this.parse.data.request)
        .then(response => {
          clearInterval(this.parse.paymentChecker)
          setTimeout(() => {
            clearInterval(this.parse.paymentChecker)
          }, 40000)
          this.parse.paymentChecker = setInterval(() => {
            LNbits.api
              .getPayment(this.g.wallet, response.data.payment_hash)
              .then(res => {
                if (res.data.paid) {
                  dismissPaymentMsg()
                  clearInterval(this.parse.paymentChecker)
                  this.updatePayments = !this.updatePayments
                  this.parse.show = false
                }
              })
          }, 2000)
        })
        .catch(err => {
          dismissPaymentMsg()
          LNbits.utils.notifyApiError(err)
          this.updatePayments = !this.updatePayments
          this.parse.show = false
        })
    },
    payLnurl() {
      const dismissPaymentMsg = Quasar.Notify.create({
        timeout: 0,
        message: 'Processing payment...'
      })

      LNbits.api
        .payLnurl(
          this.g.wallet,
          this.parse.lnurlpay.callback,
          this.parse.lnurlpay.description_hash,
          this.parse.data.amount * 1000,
          this.parse.lnurlpay.description.slice(0, 120),
          this.parse.data.comment,
          this.parse.data.unit
        )
        .then(response => {
          this.parse.show = false

          clearInterval(this.parse.paymentChecker)
          setTimeout(() => {
            clearInterval(this.parse.paymentChecker)
          }, 40000)
          this.parse.paymentChecker = setInterval(() => {
            LNbits.api
              .getPayment(this.g.wallet, response.data.payment_hash)
              .then(res => {
                if (res.data.paid) {
                  dismissPaymentMsg()
                  clearInterval(this.parse.paymentChecker)
                  // show lnurlpay success action
                  const extra = response.data.extra
                  if (extra.success_action) {
                    switch (extra.success_action.tag) {
                      case 'url':
                        Quasar.Notify.create({
                          message: `<a target="_blank" style="color: inherit" href="${extra.success_action.url}">${extra.success_action.url}</a>`,
                          caption: extra.success_action.description,
                          html: true,
                          type: 'positive',
                          timeout: 0,
                          closeBtn: true
                        })
                        break
                      case 'message':
                        Quasar.Notify.create({
                          message: extra.success_action.message,
                          type: 'positive',
                          timeout: 0,
                          closeBtn: true
                        })
                        break
                      case 'aes':
                        LNbits.api
                          .getPayment(this.g.wallet, response.data.payment_hash)
                          .then(({data: payment}) =>
                            decryptLnurlPayAES(
                              extra.success_action,
                              payment.preimage
                            )
                          )
                          .then(value => {
                            Quasar.Notify.create({
                              message: value,
                              caption: extra.success_action.description,
                              html: true,
                              type: 'positive',
                              timeout: 0,
                              closeBtn: true
                            })
                          })
                        break
                    }
                  }
                }
              })
          }, 2000)
        })
        .catch(err => {
          dismissPaymentMsg()
          LNbits.utils.notifyApiError(err)
        })
    },
    authLnurl() {
      const dismissAuthMsg = Quasar.Notify.create({
        timeout: 10,
        message: 'Performing authentication...'
      })

      LNbits.api
        .authLnurl(this.g.wallet, this.parse.lnurlauth.callback)
        .then(_ => {
          dismissAuthMsg()
          Quasar.Notify.create({
            message: `Authentication successful.`,
            type: 'positive',
            timeout: 3500
          })
          this.parse.show = false
        })
        .catch(err => {
          dismissAuthMsg()
          if (err.response.data.reason) {
            Quasar.Notify.create({
              message: `Authentication failed. ${this.parse.lnurlauth.domain} says:`,
              caption: err.response.data.reason,
              type: 'warning',
              timeout: 5000
            })
          } else {
            LNbits.utils.notifyApiError(err)
          }
        })
    },
    updateWallet(data) {
      LNbits.api
        .request('PATCH', '/api/v1/wallet', this.g.wallet.adminkey, data)
        .then(_ => {
          Quasar.Notify.create({
            message: `Wallet updated.`,
            type: 'positive',
            timeout: 3500
          })
        })
        .catch(err => {
          LNbits.utils.notifyApiError(err)
        })
    },
    deleteWallet() {
      LNbits.utils
        .confirmDialog('Are you sure you want to delete this wallet?')
        .onOk(() => {
          LNbits.api
            .deleteWallet(this.g.wallet)
            .then(_ => {
              Quasar.Notify.create({
                timeout: 3000,
                message: `Wallet deleted!`,
                spinner: true
              })
            })
            .catch(err => {
              LNbits.utils.notifyApiError(err)
            })
        })
    },
    updateFiatBalance(currency) {
      // set rate from local storage to avoid clunky api calls
      this.exchangeRate = this.$q.localStorage.getItem('lnbits.exchangeRate')
      this.fiatBalance =
        (this.exchangeRate / 100000000) * (this.balance || this.g.wallet.sat)
      this.formatFiatAmount(this.fiatBalance, currency)
      // make api call
      LNbits.api
        .request('GET', `/api/v1/rate/` + currency, null)
        .then(response => {
          this.fiatBalance =
            (response.data.price / 100000000) *
            (this.balance || this.g.wallet.sat)
          this.exchangeRate = response.data.price.toFixed(2)
          this.fiatTracking = true
          this.formatFiatAmount(this.fiatBalance, currency)
          this.$q.localStorage.set('lnbits.exchangeRate', this.exchangeRate)
        })
        .catch(e => console.error(e))
    },
    pasteToTextArea() {
      this.$refs.textArea.focus() // Set cursor to textarea
      navigator.clipboard.readText().then(text => {
        this.parse.data.request = text.trim()
      })
    },
    readNfcTag() {
      try {
        if (typeof NDEFReader == 'undefined') {
          console.debug('NFC not supported on this device or browser.')
          return
        }

        const ndef = new NDEFReader()

        this.nfcReaderAbortController = new AbortController()
        this.nfcReaderAbortController.signal.onabort = event => {
          console.debug('All NFC Read operations have been aborted.')
        }

        this.hasNfc = true
        const dismissNfcTapMsg = Quasar.Notify.create({
          message: 'Tap your NFC tag to pay this invoice with LNURLw.'
        })

        return ndef
          .scan({signal: this.nfcReaderAbortController.signal})
          .then(() => {
            ndef.onreadingerror = () => {
              Quasar.Notify.create({
                type: 'negative',
                message: 'There was an error reading this NFC tag.'
              })
            }

            ndef.onreading = ({message}) => {
              //Decode NDEF data from tag
              const textDecoder = new TextDecoder('utf-8')

              const record = message.records.find(el => {
                const payload = textDecoder.decode(el.data)
                return payload.toUpperCase().indexOf('LNURLW') !== -1
              })

              if (record) {
                dismissNfcTapMsg()
                Quasar.Notify.create({
                  type: 'positive',
                  message: 'NFC tag read successfully.'
                })
                const lnurl = textDecoder.decode(record.data)
                this.payInvoiceWithNfc(lnurl)
              } else {
                Quasar.Notify.create({
                  type: 'warning',
                  message: 'NFC tag does not have LNURLw record.'
                })
              }
            }
          })
      } catch (error) {
        Quasar.Notify.create({
          type: 'negative',
          message: error
            ? error.toString()
            : 'An unexpected error has occurred.'
        })
      }
    },
    payInvoiceWithNfc(lnurl) {
      const dismissPaymentMsg = Quasar.Notify.create({
        timeout: 0,
        spinner: true,
        message: this.$t('processing_payment')
      })

      LNbits.api
        .request(
          'POST',
          `/api/v1/payments/${this.receive.paymentReq}/pay-with-nfc`,
          this.g.wallet.adminkey,
          {lnurl_w: lnurl}
        )
        .then(response => {
          dismissPaymentMsg()
          if (response.data.success) {
            Quasar.Notify.create({
              type: 'positive',
              message: 'Payment successful'
            })
          } else {
            Quasar.Notify.create({
              type: 'negative',
              message: response.data.detail || 'Payment failed'
            })
          }
        })
        .catch(err => {
          dismissPaymentMsg()
          LNbits.utils.notifyApiError(err)
        })
    },
<<<<<<< HEAD
    handleWallet(wallet) {
      console.log('Wallet from child:', wallet)
    },
    fetchPayments() {
      return LNbits.api
        .getPayments(
          this.g.wallet,
          'sortby=time&direction=asc&status[ne]=failed'
        )
        .then(response => {
          console.log(response.data.data)
          for (let payment of response.data.data) {
            record = {
              payment_hash: payment.payment_hash,
              amount: payment.amount,
              description: payment.description,
              time: payment.time
            }
            this.transactions.push(record)
          }
          console.log(this.transactions)
        })
        .catch(err => {
          this.paymentsTable.loading = false
          LNbits.utils.notifyApiError(err)
        })
=======
    swapBalancePriority() {
      this.isPrioritySwapped = !this.isPrioritySwapped
      this.$q.localStorage.setItem(
        'lnbits.isPrioritySwapped',
        this.isPrioritySwapped
      )
    },
    handleFiatTracking() {
      if (this.fiatTracking === false) {
        this.update.currency = ''
        this.$q.localStorage.setItem('lnbits.isPrioritySwapped', false)
        this.isPrioritySwapped = false
        this.$q.localStorage.remove(`lnbits.exchangeRate`)
      }
>>>>>>> 3c0c1ca9
    }
  },
  created() {
    const urlParams = new URLSearchParams(window.location.search)
    if (urlParams.has('lightning') || urlParams.has('lnurl')) {
      this.parse.data.request =
        urlParams.get('lightning') || urlParams.get('lnurl')
      this.decodeRequest()
      this.parse.show = true
    }
    if (this.$q.screen.lt.md) {
      this.mobileSimple = true
    }
    setTimeout(() => {
      this.ignoreWatcher = false
    }, 3000)
    if (this.g.wallet.currency) {
      this.fiatTracking = true
      this.updateFiatBalance(this.g.wallet.currency)
    }
    this.update.name = this.g.wallet.name
    this.receive.units = ['sat', ...window.currencies]
<<<<<<< HEAD
    this.updateFiatBalance()
    this.fetchPayments().then(() => {
      this.initCharts()
    })
=======
>>>>>>> 3c0c1ca9
  },
  watch: {
    '$q.screen.gt.sm'(value) {
      if (value == true) {
        this.mobileSimple = false
      }
    },
    updatePayments() {
      this.fetchBalance()
    },
    'update.currency'(newValue) {
      if (this.ignoreWatcher || this.update.currency == '') return
      this.updateWallet({currency: newValue})
      this.updateFiatBalance(newValue)
    },
    '$q.screen.gt.sm'(value) {
      if (value == true) {
        this.mobileSimple = false
      }
    },
    
  },
  mounted() {
    // show disclaimer
    if (!this.$q.localStorage.getItem('lnbits.disclaimerShown')) {
      this.disclaimerDialog.show = true
      this.$q.localStorage.set('lnbits.disclaimerShown', true)
    }
    // check blanace priority
    if (this.$q.localStorage.getItem('lnbits.isPrioritySwapped')) {
      this.isPrioritySwapped = this.$q.localStorage.getItem(
        'lnbits.isPrioritySwapped'
      )
    } else {
      this.isPrioritySwapped = false
      this.$q.localStorage.setItem('lnbits.isPrioritySwapped', false)
    }
    // listen to incoming payments
    LNbits.events.onInvoicePaid(this.g.wallet, data => {
      console.log('Payment received:', data.payment.payment_hash)
      console.log('Wallet balance:', data.wallet_balance)
      console.log('Wallet ID:', this.g.wallet)
      this.onPaymentReceived(data.payment.payment_hash)
      this.balance = data.wallet_balance
      eventReaction(data.payment.amount)
    })
  }
})

if (navigator.serviceWorker != null) {
  navigator.serviceWorker.register('/service-worker.js').then(registration => {
    console.log('Registered events at scope: ', registration.scope)
  })
}<|MERGE_RESOLUTION|>--- conflicted
+++ resolved
@@ -59,20 +59,16 @@
       adminkeyHidden: true,
       hasNfc: false,
       nfcReaderAbortController: null,
-<<<<<<< HEAD
-      primaryColor: this.$q.localStorage.getItem('lnbits.primaryColor'),
-      transactions: [],
-      transactionChart: null,
-      paymentsRef: null
-=======
       isPrioritySwapped: false,
       fiatTracking: false,
       formattedFiatAmount: 0,
       exchangeRate: 0,
       formattedExchange: null,
       ignoreWatcher: true,
-      primaryColor: this.$q.localStorage.getItem('lnbits.primaryColor')
->>>>>>> 3c0c1ca9
+      primaryColor: this.$q.localStorage.getItem('lnbits.primaryColor'),
+      transactions: [],
+      transactionChart: null,
+      paymentsRef: null
     }
   },
   computed: {
@@ -102,7 +98,17 @@
     }
   },
   methods: {
-<<<<<<< HEAD
+    formatFiatAmount(amount, currency) {
+      this.update.currency = currency
+      this.formattedFiatAmount = LNbits.utils.formatCurrency(
+        amount.toFixed(2),
+        currency
+      )
+      this.formattedExchange = LNbits.utils.formatCurrency(
+        this.exchangeRate,
+        currency
+      )
+    },
     computeCumulativeBalance(transactions) {
       let balance = 0
       return transactions.map(transaction => {
@@ -181,19 +187,6 @@
       )
     },
 
-=======
-    formatFiatAmount(amount, currency) {
-      this.update.currency = currency
-      this.formattedFiatAmount = LNbits.utils.formatCurrency(
-        amount.toFixed(2),
-        currency
-      )
-      this.formattedExchange = LNbits.utils.formatCurrency(
-        this.exchangeRate,
-        currency
-      )
-    },
->>>>>>> 3c0c1ca9
     msatoshiFormat(value) {
       return LNbits.utils.formatSat(value / 1000)
     },
@@ -757,7 +750,6 @@
           LNbits.utils.notifyApiError(err)
         })
     },
-<<<<<<< HEAD
     handleWallet(wallet) {
       console.log('Wallet from child:', wallet)
     },
@@ -784,7 +776,7 @@
           this.paymentsTable.loading = false
           LNbits.utils.notifyApiError(err)
         })
-=======
+    },
     swapBalancePriority() {
       this.isPrioritySwapped = !this.isPrioritySwapped
       this.$q.localStorage.setItem(
@@ -799,7 +791,6 @@
         this.isPrioritySwapped = false
         this.$q.localStorage.remove(`lnbits.exchangeRate`)
       }
->>>>>>> 3c0c1ca9
     }
   },
   created() {
@@ -822,13 +813,9 @@
     }
     this.update.name = this.g.wallet.name
     this.receive.units = ['sat', ...window.currencies]
-<<<<<<< HEAD
-    this.updateFiatBalance()
     this.fetchPayments().then(() => {
       this.initCharts()
     })
-=======
->>>>>>> 3c0c1ca9
   },
   watch: {
     '$q.screen.gt.sm'(value) {
