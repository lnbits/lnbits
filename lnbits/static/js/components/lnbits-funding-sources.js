--- conflicted
+++ resolved
@@ -167,12 +167,13 @@
           }
         ],
         [
-<<<<<<< HEAD
           'NWCWallet',
           'Nostr Wallet Connect',
           {
             nwc_pairing_url: 'Pairing URL'
-=======
+          }
+        ],
+        [
           'BreezSdkWallet',
           'Breez SDK',
           {
@@ -181,7 +182,6 @@
             breez_greenlight_device_key: 'Greenlight Device Key',
             breez_greenlight_device_cert: 'Greenlight Device Cert',
             breez_greenlight_invite_code: 'Greenlight Invite Code'
->>>>>>> daa4b923
           }
         ]
       ]
