{% extends "base.html" %}
<!---->
{% from "macros.jinja" import window_vars with context %}
<!---->
{% block scripts %} {{ window_vars(user, wallet) }}
<script src="{{ static_url_for('static', 'js/wallet.js') }}"></script>
{% endblock %}
<!---->
{% block title %} {{ wallet.name }} - {{ SITE_TITLE }} {% endblock %}
<!---->
{% block page %}
<div class="row q-col-gutter-md">
  {% if HIDE_API and AD_SPACE %}
  <div class="col-12 col-md-8 q-gutter-y-md">
    {% elif HIDE_API %}
    <div class="col-12 q-gutter-y-md">
      {% else %}
      <div
        class="col-12 col-md-7 q-gutter-y-md"
<<<<<<< HEAD
        :style="$q.screen.lt.md ? { 
=======
        :style="$q.screen.lt.md ? {
>>>>>>> a47860df
        position: mobileSimple ? 'fixed !important': ''
      , top: mobileSimple ? '50% !important': ''
      , left: mobileSimple ? '50% !important': ''
      , transform: mobileSimple ? 'translate(-50%, -50%) !important': ''
    } : ''"
      >
        {% endif %}
        <q-card
<<<<<<< HEAD
          :style="$q.screen.lt.md ? { 
=======
          :style="$q.screen.lt.md ? {
>>>>>>> a47860df
            background: $q.screen.lt.md ? 'none !important': ''
          , boxShadow: $q.screen.lt.md ? 'none !important': ''
          , margin: $q.screen.lt.md && mobileSimple ? 'auto !important': ''
          , width: $q.screen.lt.md && mobileSimple ? '90% !important': ''
        } : ''"
        >
          <q-card-section>
            <h3 class="q-my-none text-no-wrap">
              <strong>{% raw %}{{ formattedBalance }} {% endraw %}</strong>
              <small>{{LNBITS_DENOMINATION}}</small>
              <q-btn
                v-if="'{{user.super_user}}' == 'True'"
                flat
                round
                color="primary"
                icon="add"
                size="md"
              >
                <q-popup-edit
                  class="bg-accent text-white"
                  v-slot="scope"
                  v-model="credit"
                >
                  <q-input
                    filled
                    :label='$t("credit_label", { denomination: "{{LNBITS_DENOMINATION}}"})'
                    :hint="$t('credit_hint')"
                    v-model="scope.value"
                    dense
                    autofocus
                    :mask="'{{LNBITS_DENOMINATION}}' != 'sats' ? '#.##' : '#'"
                    fill-mask="0"
                    reverse-fill-mask
                    :step="'{{LNBITS_DENOMINATION}}' != 'sats' ? '0.01' : '1'"
                    @keyup.enter="updateBalance(scope.value)"
                  >
                    <template v-slot:append>
                      <q-icon name="edit" />
                    </template>
                  </q-input>
                </q-popup-edit>
              </q-btn>
            </h3>
            <div class="row">
              <div class="col">
                <div v-if="g.wallet.currency">
                  <span
                    class="text-h5 text-italic"
                    v-text="formattedFiatBalance"
                    style="opacity: 0.75"
                  ></span>
                </div>
              </div>
              <div class="col">
                <q-btn
                  @click="mobileSimple = !mobileSimple"
<<<<<<< HEAD
                  class="float-right lt-md"
                  size="sm"
                  flat
                  color="primary"
=======
                  color="primary"
                  class="float-right lt-md"
                  size="sm"
                  flat
>>>>>>> a47860df
                  :icon="mobileSimple ? 'unfold_more' : 'unfold_less'"
                  :label="mobileSimple ? $t('more') : $t('less')"
                ></q-btn>
              </div>
            </div>
          </q-card-section>
          <div class="row q-pb-md q-px-md q-col-gutter-md gt-sm">
            <div class="col">
              <q-btn
                unelevated
                color="primary"
                class="full-width"
                @click="showParseDialog"
                :label="$t('paste_request')"
              ></q-btn>
            </div>
            <div class="col">
              <q-btn
                unelevated
                color="primary"
                class="full-width"
                @click="showReceiveDialog"
                :label="$t('create_invoice')"
              ></q-btn>
            </div>
            <div class="col">
              <q-btn
                unelevated
                color="secondary"
                icon="photo_camera"
                @click="showCamera"
                :label="$t('scan')"
              >
                <q-tooltip
                  ><span v-text="$t('camera_tooltip')"></span
                ></q-tooltip>
              </q-btn>
            </div>
          </div>
        </q-card>

        <q-card
<<<<<<< HEAD
          :style="$q.screen.lt.md ? { 
=======
          :style="$q.screen.lt.md ? {
>>>>>>> a47860df
            background: $q.screen.lt.md ? 'none !important': ''
            , boxShadow: $q.screen.lt.md ? 'none !important': ''
            , marginTop: $q.screen.lt.md ? '0px !important': ''
          } : ''"
        >
          <q-card-section>
            <div class="row items-center no-wrap q-mb-sm">
              <div class="col">
                <h5
                  class="text-subtitle1 q-my-none"
                  :v-text="$t('transactions')"
                ></h5>
              </div>
              <div class="gt-sm col-auto">
                <q-btn
                  flat
                  color="grey"
                  @click="exportCSV"
                  :label="$t('export_csv')"
                ></q-btn>
                <!--<q-btn v-if="pendingPaymentsExist" dense flat round icon="update" color="grey" @click="checkPendingPayments">
                <q-tooltip>Check pending</q-tooltip>
              </q-btn>-->
                <q-btn
                  dense
                  flat
                  round
                  icon="show_chart"
                  color="grey"
                  @click="showChart"
                >
                  <q-tooltip>
                    <span v-text="$t('chart_tooltip')"></span
                  ></q-tooltip>
                </q-btn>
              </div>
            </div>
            <q-input
<<<<<<< HEAD
              :style="$q.screen.lt.md ? { 
=======
              :style="$q.screen.lt.md ? {
>>>>>>> a47860df
              display: mobileSimple ? 'none !important': ''
            } : ''"
              filled
              dense
              clearable
              v-model="paymentsTable.filter"
              debounce="300"
              :placeholder="$t('search_by_tag_memo_amount')"
              class="q-mb-md"
            >
            </q-input>
            <q-table
              dense
              flat
              :data="paymentsOmitter"
              :row-key="paymentTableRowKey"
              :columns="paymentsTable.columns"
              :pagination.sync="paymentsTable.pagination"
              :no-data-label="$t('no_transactions')"
              :filter="paymentsTable.filter"
              :loading="paymentsTable.loading"
              :hide-header="mobileSimple"
              :hide-bottom="mobileSimple"
              @request="fetchPayments"
            >
              {% raw %}
              <template v-slot:header="props">
                <q-tr :props="props">
                  <q-th auto-width></q-th>
                  <q-th v-for="col in props.cols" :key="col.name" :props="props"
                    >{{ col.label }}</q-th
                  >
                </q-tr>
              </template>
              <template v-slot:body="props">
                <q-tr :props="props">
                  <q-td auto-width class="text-center">
                    <q-icon
                      v-if="props.row.isPaid"
                      size="14px"
                      :name="props.row.isOut ? 'call_made' : 'call_received'"
                      :color="props.row.isOut ? 'pink' : 'green'"
                      @click="props.expand = !props.expand"
                    ></q-icon>
                    <q-icon
                      v-else
                      name="settings_ethernet"
                      color="grey"
                      @click="props.expand = !props.expand"
                    >
                      <q-tooltip>{{$t('pending')}}</q-tooltip>
                    </q-icon>
                  </q-td>
                  <q-td
                    key="time"
                    :props="props"
                    style="white-space: normal; word-break: break-all"
                  >
                    <q-badge
                      v-if="props.row.tag"
                      color="yellow"
                      text-color="black"
                    >
                      <a class="inherit" :href="['/', props.row.tag].join('')">
                        #{{ props.row.tag }}
                      </a>
                    </q-badge>
                    {{ props.row.memo }}
                    <br />

                    <i>
                      {{ props.row.dateFrom }}<q-tooltip
                        >{{ props.row.date }}</q-tooltip
                      ></i
                    >
                  </q-td>

                  {% endraw %}
                  <q-td
                    auto-width
                    key="amount"
                    v-if="'{{LNBITS_DENOMINATION}}' != 'sats'"
                    :props="props"
                    >{% raw %} {{
                    parseFloat(String(props.row.fsat).replaceAll(",", "")) / 100
                    }}
                  </q-td>
                  <q-td auto-width key="amount" v-else :props="props">
                    {{ props.row.fsat }}<br />
                    <i v-if="props.row.extra.wallet_fiat_currency">
                      {{ formatFiat(props.row.extra.wallet_fiat_currency,
                      props.row.extra.wallet_fiat_amount) }}
                      <br />
                    </i>
                    <i v-if="props.row.extra.fiat_currency">
                      {{ formatFiat(props.row.extra.fiat_currency,
                      props.row.extra.fiat_amount) }}
                    </i>
                  </q-td>
                </q-tr>

                <q-dialog v-model="props.expand" :props="props" position="top">
                  <q-card class="q-pa-lg q-pt-xl lnbits__dialog-card">
                    <div class="text-center q-mb-lg">
                      <div v-if="props.row.isIn && props.row.pending">
                        <q-icon name="settings_ethernet" color="grey"></q-icon>
                        <span v-text="$t('invoice_waiting')"></span>
                        <lnbits-payment-details
                          :payment="props.row"
                        ></lnbits-payment-details>
                        <div
                          v-if="props.row.bolt11"
                          class="text-center q-mb-lg"
                        >
                          <a :href="'lightning:' + props.row.bolt11">
                            <q-responsive :ratio="1" class="q-mx-xl">
                              <lnbits-qrcode
                                :value="'lightning:' + props.row.bolt11.toUpperCase()"
                              ></lnbits-qrcode>
                            </q-responsive>
                          </a>
                        </div>
                        <div class="row q-mt-lg">
                          <q-btn
                            outline
                            color="grey"
                            @click="copyText(props.row.bolt11)"
                            :label="$t('copy_invoice')"
                          ></q-btn>
                          <q-btn
                            v-close-popup
                            flat
                            color="grey"
                            class="q-ml-auto"
                            :label="$t('close')"
                          ></q-btn>
                        </div>
                      </div>
                      <div v-else-if="props.row.isPaid && props.row.isIn">
                        <q-icon
                          size="18px"
                          :name="'call_received'"
                          :color="'green'"
                        ></q-icon>
                        <span v-text="$t('payment_received')"></span>
                        <lnbits-payment-details
                          :payment="props.row"
                        ></lnbits-payment-details>
                      </div>
                      <div v-else-if="props.row.isPaid && props.row.isOut">
                        <q-icon
                          size="18px"
                          :name="'call_made'"
                          :color="'pink'"
                        ></q-icon>
                        <span v-text="$t('payment_sent')"></span>
                        <lnbits-payment-details
                          :payment="props.row"
                        ></lnbits-payment-details>
                      </div>
                      <div v-else-if="props.row.isOut && props.row.pending">
                        <q-icon name="settings_ethernet" color="grey"></q-icon>
                        <span v-text="$t('outgoing_payment_pending')"></span>
                        <lnbits-payment-details
                          :payment="props.row"
                        ></lnbits-payment-details>
                      </div>
                    </div>
                  </q-card>
                </q-dialog>
              </template>
              {% endraw %}
            </q-table>
          </q-card-section>
        </q-card>
      </div>
      {% if HIDE_API %}
      <div class="col-12 col-md-4 q-gutter-y-md">
        {% else %}
        <div
          v-if="!mobileSimple || $q.screen.gt.sm"
          class="col-12 col-md-5 q-gutter-y-md"
        >
          <q-card>
            <q-card-section>
              <h6 class="text-subtitle1 q-mt-none q-mb-sm">
                {{ SITE_TITLE }} Wallet:
                <strong><em>{{ wallet.name }}</em></strong>
              </h6>
            </q-card-section>
            <q-card-section class="q-pa-none">
              <q-separator></q-separator>

              <q-list>
                {% include "core/_api_docs.html" %}
                <q-separator></q-separator>

                {% if wallet.lnurlwithdraw_full %}
                <q-expansion-item
                  group="extras"
                  icon="crop_free"
                  :label="$t('drain_funds')"
                >
                  <q-card>
                    <q-card-section class="text-center">
                      <a href="lightning:{{wallet.lnurlwithdraw_full}}">
                        <lnbits-qrcode
                          :value="lightning:{{wallet.lnurlwithdraw_full}}"
                        ></lnbits-qrcode>
                      </a>
                      <p v-text="$t('drain_funds_desc')"></p>
                    </q-card-section>
                  </q-card>
                </q-expansion-item>
                <q-separator></q-separator>
                {% endif %}

                <q-expansion-item
                  group="extras"
                  icon="settings_cell"
                  :label="$t('export_to_phone')"
                >
                  <q-card>
                    <q-card-section class="text-center">
                      <p v-text="$t('export_to_phone_desc')"></p>
                      <qrcode
                        :value="'{{request.base_url}}' +'wallet?wal={{wallet.id}}'"
                        :options="{width:240}"
                      ></qrcode>
                    </q-card-section>
                  </q-card>
                </q-expansion-item>
                <q-separator></q-separator>
                <q-expansion-item
                  group="extras"
                  icon="edit"
                  :label="$t('rename_wallet')"
                >
                  <q-card>
                    <q-card-section>
                      <div class="" style="max-width: 320px">
                        <q-input
                          filled
                          v-model.trim="update.name"
                          label="Name"
                          dense
                          @update:model-value="(e) => console.log(e)"
                        />
                      </div>
                      <q-btn
                        :disable="!update.name.length"
                        unelevated
                        class="q-mt-sm"
                        color="primary"
                        :label="$t('update_name')"
                        @click="updateWallet({ name: update.name })"
                      ></q-btn>
                    </q-card-section>
                  </q-card>
                </q-expansion-item>
                <q-separator></q-separator>
                <q-expansion-item
                  group="extras"
                  icon="attach_money"
                  :label="$t('fiat_tracking')"
                >
                  <q-card>
                    <q-card-section>
                      <div style="max-width: 360px">
                        <q-select
                          filled
                          dense
                          clearable
                          v-model="update.currency"
                          type="text"
                          :label="$t('currency')"
                          :options="receive.units.filter((u) => u !== 'sat')"
                        ></q-select>
                      </div>
                      <q-btn
                        :disable="!update.name.length"
                        unelevated
                        class="q-mt-sm"
                        color="primary"
                        :label="$t('update_currency')"
                        @click="updateWallet({ currency: update.currency || '' })"
                      ></q-btn>
                    </q-card-section>
                  </q-card>
                </q-expansion-item>

                <q-separator></q-separator>
                <q-expansion-item
                  group="extras"
                  icon="remove_circle"
                  :label="$t('delete_wallet')"
                >
                  <q-card>
                    <q-card-section>
                      <p v-text="$t('delete_wallet_desc')"></p>
                      <q-btn
                        unelevated
                        color="red-10"
                        @click="deleteWallet()"
                        :label="$t('delete_wallet')"
                      ></q-btn>
                    </q-card-section>
                  </q-card>
                </q-expansion-item>
              </q-list>
            </q-card-section>
          </q-card>
          {% endif %} {% if AD_SPACE %} {% for ADS in AD_SPACE %} {% set AD =
          ADS.split(";") %}
          <q-card>
            <q-card-section>
              <h6 class="text-subtitle1 q-mt-none q-mb-sm">
                {{ AD_SPACE_TITLE }}
              </h6>
            </q-card-section>
            <q-card-section class="q-pa-none">
              <a
                style="display: inline-block"
                href="{{ AD[0] }}"
                class="q-ma-md"
              >
                <img
                  style="max-width: 100%; height: auto"
                  v-if="($q.dark.isActive)"
                  src="{{ AD[1] }}"
                />
                <img
                  style="max-width: 100%; height: auto"
                  v-else
                  src="{{ AD[2] }}"
                />
              </a> </q-card-section></q-card
          >{% endfor %} {% endif %}
        </div>
      </div>

      <q-dialog v-model="receive.show" position="top">
        {% raw %}
        <q-card
          v-if="!receive.paymentReq"
          class="q-pa-lg q-pt-xl lnbits__dialog-card"
        >
          <q-form @submit="createInvoice" class="q-gutter-md">
            <p v-if="receive.lnurl" class="text-h6 text-center q-my-none">
              <b>{{receive.lnurl.domain}}</b> is requesting an invoice:
            </p>
            {% endraw %} {% if LNBITS_DENOMINATION != 'sats' %}
            <q-input
              filled
              dense
              v-model.number="receive.data.amount"
              :label="$t('amount')+' ({{LNBITS_DENOMINATION}}) *'"
              mask="#.##"
              fill-mask="0"
              reverse-fill-mask
              :min="receive.minMax[0]"
              :max="receive.minMax[1]"
              :readonly="receive.lnurl && receive.lnurl.fixed"
            ></q-input>
            {% else %}
            <q-select
              filled
              dense
              v-model="receive.unit"
              type="text"
              :label="$t('unit')"
              :options="receive.units"
            ></q-select>
            <q-input
              ref="setAmount"
              filled
              dense
              v-model.number="receive.data.amount"
              :label="$t('amount') + ' (' + receive.unit + ') *'"
              :mask="receive.unit != 'sat' ? '#.##' : '#'"
              fill-mask="0"
              reverse-fill-mask
              :step="receive.unit != 'sat' ? '0.01' : '1'"
              :min="receive.minMax[0]"
              :max="receive.minMax[1]"
              :readonly="receive.lnurl && receive.lnurl.fixed"
            ></q-input>
            {% endif %}

            <q-input
              filled
              dense
              v-model.trim="receive.data.memo"
              :label="$t('memo')"
            ></q-input>
            {% raw %}
            <div v-if="receive.status == 'pending'" class="row q-mt-lg">
              <q-btn
                unelevated
                color="primary"
                :disable="receive.data.amount == null || receive.data.amount <= 0"
                type="submit"
              >
                <span v-if="receive.lnurl">
                  {{$t('withdraw_from')}} {{receive.lnurl.domain}}
                </span>
                <span v-else v-text="$t('create_invoice')"></span>
              </q-btn>
              <q-btn
                v-close-popup
                flat
                color="grey"
                class="q-ml-auto"
                :label="$t('cancel')"
              ></q-btn>
            </div>
            <q-spinner
              v-if="receive.status == 'loading'"
              color="primary"
              size="2.55em"
            ></q-spinner>
          </q-form>
        </q-card>
        <q-card v-else class="q-pa-lg q-pt-xl lnbits__dialog-card">
          <div class="text-center q-mb-lg">
            <a :href="'lightning:' + receive.paymentReq">
              <q-responsive :ratio="1" class="q-mx-xl">
                <lnbits-qrcode
                  :value="'lightning:' + receive.paymentReq.toUpperCase()"
                ></lnbits-qrcode>
              </q-responsive>
            </a>
          </div>
          <div class="row q-mt-lg">
            <q-btn
              outline
              color="grey"
              @click="copyText(receive.paymentReq)"
              :label="$t('copy_invoice')"
            ></q-btn>
            <q-btn
              v-close-popup
              flat
              color="grey"
              class="q-ml-auto"
              :label="$t('close')"
            ></q-btn>
          </div>
        </q-card>
        {% endraw %}
      </q-dialog>

      <q-dialog v-model="parse.show" @hide="closeParseDialog" position="top">
        <q-card class="q-pa-lg q-pt-xl lnbits__dialog-card">
          <div v-if="parse.invoice">
            <h6 v-if="'{{LNBITS_DENOMINATION}}' != 'sats'" class="q-my-none">
              {% raw %} {{ parseFloat(String(parse.invoice.fsat).replaceAll(",",
              "")) / 100 }} {% endraw %} {{LNBITS_DENOMINATION}} {% raw %}
            </h6>
            <h6 v-else class="q-my-none">
              {{ parse.invoice.fsat }}{% endraw %} {{LNBITS_DENOMINATION}} {%
              raw %}
            </h6>
            <q-separator class="q-my-sm"></q-separator>
            <p class="text-wrap">
              <strong v-text="$t('memo')">:</strong> {{
              parse.invoice.description }}<br />
              <strong>Expire date:</strong> {{ parse.invoice.expireDate }}<br />
              <strong>Hash:</strong> {{ parse.invoice.hash }}
            </p>
            {% endraw %}
            <div v-if="canPay" class="row q-mt-lg">
              <q-btn
                unelevated
                color="primary"
                @click="payInvoice"
                :label="$t('pay')"
              ></q-btn>
              <q-btn
                v-close-popup
                flat
                color="grey"
                class="q-ml-auto"
                :label="$t('cancel')"
              ></q-btn>
            </div>
            <div v-else class="row q-mt-lg">
              <q-btn
                :label="$t('not_enough_funds')"
                unelevated
                disabled
                color="yellow"
                text-color="black"
              ></q-btn>
              <q-btn
                v-close-popup
                flat
                color="grey"
                class="q-ml-auto"
                :label="$t('cancel')"
              ></q-btn>
            </div>
          </div>
          <div v-else-if="parse.lnurlauth">
            {% raw %}
            <q-form @submit="authLnurl" class="q-gutter-md">
              <p class="q-my-none text-h6">
                Authenticate with <b>{{ parse.lnurlauth.domain }}</b>?
              </p>
              <q-separator class="q-my-sm"></q-separator>
              <p>
                For every website and for every LNbits wallet, a new keypair
                will be deterministically generated so your identity can't be
                tied to your LNbits wallet or linked across websites. No other
                data will be shared with {{ parse.lnurlauth.domain }}.
              </p>
              <p>Your public key for <b>{{ parse.lnurlauth.domain }}</b> is:</p>
              <p class="q-mx-xl">
                <code class="text-wrap"> {{ parse.lnurlauth.pubkey }} </code>
              </p>
              <div class="row q-mt-lg">
                <q-btn unelevated color="primary" type="submit">Login</q-btn>
                <q-btn
                  :label="$t('cancel')"
                  v-close-popup
                  flat
                  color="grey"
                  class="q-ml-auto"
                ></q-btn>
              </div>
            </q-form>
            {% endraw %}
          </div>
          <div v-else-if="parse.lnurlpay">
            {% raw %}
            <q-form @submit="payLnurl" class="q-gutter-md">
              <p v-if="parse.lnurlpay.fixed" class="q-my-none text-h6">
                <b>{{ parse.lnurlpay.domain }}</b> is requesting {{
                parse.lnurlpay.maxSendable | msatoshiFormat }}
                {{LNBITS_DENOMINATION}}
                <span v-if="parse.lnurlpay.commentAllowed > 0">
                  <br />
                  and a {{parse.lnurlpay.commentAllowed}}-char comment
                </span>
              </p>
              <p v-else class="q-my-none text-h6 text-center">
                <b>{{ parse.lnurlpay.targetUser || parse.lnurlpay.domain }}</b>
                is requesting <br />
                between
                <b>{{ parse.lnurlpay.minSendable | msatoshiFormat }}</b> and
                <b>{{ parse.lnurlpay.maxSendable | msatoshiFormat }}</b>
                {% endraw %} {{LNBITS_DENOMINATION}} {% raw %}
                <span v-if="parse.lnurlpay.commentAllowed > 0">
                  <br />
                  and a {{parse.lnurlpay.commentAllowed}}-char comment
                </span>
              </p>
              <q-separator class="q-my-sm"></q-separator>
              <div class="row">
                <p class="col text-justify text-italic">
                  {{ parse.lnurlpay.description }}
                </p>
                <p class="col-4 q-pl-md" v-if="parse.lnurlpay.image">
                  <q-img :src="parse.lnurlpay.image" />
                </p>
              </div>
              <div class="row">
                <div class="col">
                  {% endraw %}
                  <q-input
                    filled
                    dense
                    v-model.number="parse.data.amount"
                    type="number"
                    label="Amount ({{LNBITS_DENOMINATION}}) *"
                    :min="parse.lnurlpay.minSendable / 1000"
                    :max="parse.lnurlpay.maxSendable / 1000"
                    :readonly="parse.lnurlpay.fixed"
                  ></q-input>
                  {% raw %}
                </div>
                <div
                  class="col-8 q-pl-md"
                  v-if="parse.lnurlpay.commentAllowed > 0"
                >
                  <q-input
                    filled
                    dense
                    v-model="parse.data.comment"
                    :type="parse.lnurlpay.commentAllowed > 64 ? 'textarea' : 'text'"
                    label="Comment (optional)"
                    :maxlength="parse.lnurlpay.commentAllowed"
                  ></q-input>
                </div>
              </div>
              <div class="row q-mt-lg">
                <q-btn unelevated color="primary" type="submit"
                  >Send {{LNBITS_DENOMINATION}}</q-btn
                >
                <q-btn
                  :label="$t('cancel')"
                  v-close-popup
                  flat
                  color="grey"
                  class="q-ml-auto"
                ></q-btn>
              </div>
            </q-form>
            {% endraw %}
          </div>
          <div v-else>
            <q-form
              v-if="!parse.camera.show"
              @submit="decodeRequest"
              class="q-gutter-md"
            >
              <q-input
                filled
                dense
                v-model.trim="parse.data.request"
                type="textarea"
                :label="$t('paste_invoice_label')"
                ref="textArea"
              >
              </q-input>
              <div class="row q-mt-lg">
                <q-btn
                  unelevated
                  color="primary"
                  :disable="parse.data.request == ''"
                  type="submit"
                  :label="$t('read')"
                ></q-btn>
                <q-icon
                  name="content_paste"
                  color="grey"
                  class="q-mt-xs q-ml-sm q-mr-auto"
                  v-if="parse.copy.show"
                  @click="pasteToTextArea"
                >
                  <q-tooltip>
                    <span v-text="$t('paste_from_clipboard')"></span>
                  </q-tooltip>
                </q-icon>
                <q-btn
                  v-close-popup
                  flat
                  color="grey"
                  class="q-ml-auto"
                  :label="$t('cancel')"
                ></q-btn>
              </div>
            </q-form>
            <div v-else>
              <q-responsive :ratio="1">
                <qrcode-stream
                  @decode="decodeQR"
                  @init="onInitQR"
                  class="rounded-borders"
                ></qrcode-stream>
              </q-responsive>
              <div class="row q-mt-lg">
                <q-btn
                  :label="$t('cancel')"
                  @click="closeCamera"
                  flat
                  color="grey"
                  class="q-ml-auto"
                >
                </q-btn>
              </div>
            </div>
          </div>
        </q-card>
      </q-dialog>

      <q-dialog v-model="parse.camera.show" position="top">
        <q-card class="q-pa-lg q-pt-xl">
          <div class="text-center q-mb-lg">
            <qrcode-stream
              @decode="decodeQR"
              @init="onInitQR"
              class="rounded-borders"
            ></qrcode-stream>
          </div>
          <div class="row q-mt-lg">
            <q-btn
              @click="closeCamera"
              flat
              color="grey"
              class="q-ml-auto"
              :label="$t('cancel')"
            ></q-btn>
          </div>
        </q-card>
      </q-dialog>

      <q-dialog v-model="paymentsChart.show" position="top">
        <q-card class="q-pa-sm" style="width: 800px; max-width: unset">
          <q-card-section>
            <div class="row q-gutter-sm justify-between">
              <div class="text-h6">Payments Chart</div>
              <q-select
                label="Group"
                filled
                dense
                v-model="paymentsChart.group"
                style="min-width: 120px"
                :options="paymentsChart.groupOptions"
              >
              </q-select>
            </div>

            <canvas ref="canvas" width="600" height="400"></canvas>
          </q-card-section>
        </q-card>
      </q-dialog>

      <q-tabs
        class="lt-md fixed-bottom left-0 right-0 bg-primary text-white shadow-2 z-top"
        active-class="px-0"
        indicator-color="transparent"
        align="justify"
      >
        <q-tab
          icon="file_download"
          @click="showReceiveDialog"
          :label="$t('receive')"
        >
        </q-tab>

        <q-tab @click="showParseDialog" icon="file_upload" :label="$t('send')">
        </q-tab>
        <q-btn
          round
          size="35px"
          unelevated
          icon="qr_code_scanner"
          @click="showCamera"
          class="text-white bg-primary z-top vertical-bottom absolute-center absolute"
        >
        </q-btn>
      </q-tabs>

      <q-dialog v-model="disclaimerDialog.show" position="top">
        <q-card class="q-pa-lg">
          <h6 class="q-my-md text-primary">Warning</h6>
          <p v-text="$t('disclaimer_dialog')"></p>
          <div class="row q-mt-lg">
            <q-btn
              outline
              color="grey"
              type="a"
              href="/account"
              :label="$t('my_account')"
            ></q-btn>
            <q-btn
              v-close-popup
              flat
              color="grey"
              class="q-ml-auto"
              :label="$t('i_understand')"
            ></q-btn>
          </div>
        </q-card>
      </q-dialog>
      {% endblock %}
    </div>
  </div>
</div><|MERGE_RESOLUTION|>--- conflicted
+++ resolved
@@ -17,11 +17,7 @@
       {% else %}
       <div
         class="col-12 col-md-7 q-gutter-y-md"
-<<<<<<< HEAD
-        :style="$q.screen.lt.md ? { 
-=======
         :style="$q.screen.lt.md ? {
->>>>>>> a47860df
         position: mobileSimple ? 'fixed !important': ''
       , top: mobileSimple ? '50% !important': ''
       , left: mobileSimple ? '50% !important': ''
@@ -30,11 +26,7 @@
       >
         {% endif %}
         <q-card
-<<<<<<< HEAD
-          :style="$q.screen.lt.md ? { 
-=======
           :style="$q.screen.lt.md ? {
->>>>>>> a47860df
             background: $q.screen.lt.md ? 'none !important': ''
           , boxShadow: $q.screen.lt.md ? 'none !important': ''
           , margin: $q.screen.lt.md && mobileSimple ? 'auto !important': ''
@@ -91,17 +83,10 @@
               <div class="col">
                 <q-btn
                   @click="mobileSimple = !mobileSimple"
-<<<<<<< HEAD
-                  class="float-right lt-md"
-                  size="sm"
-                  flat
-                  color="primary"
-=======
                   color="primary"
                   class="float-right lt-md"
                   size="sm"
                   flat
->>>>>>> a47860df
                   :icon="mobileSimple ? 'unfold_more' : 'unfold_less'"
                   :label="mobileSimple ? $t('more') : $t('less')"
                 ></q-btn>
@@ -144,11 +129,7 @@
         </q-card>
 
         <q-card
-<<<<<<< HEAD
-          :style="$q.screen.lt.md ? { 
-=======
           :style="$q.screen.lt.md ? {
->>>>>>> a47860df
             background: $q.screen.lt.md ? 'none !important': ''
             , boxShadow: $q.screen.lt.md ? 'none !important': ''
             , marginTop: $q.screen.lt.md ? '0px !important': ''
@@ -187,11 +168,7 @@
               </div>
             </div>
             <q-input
-<<<<<<< HEAD
-              :style="$q.screen.lt.md ? { 
-=======
               :style="$q.screen.lt.md ? {
->>>>>>> a47860df
               display: mobileSimple ? 'none !important': ''
             } : ''"
               filled
