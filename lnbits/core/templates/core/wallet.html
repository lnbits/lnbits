--- conflicted
+++ resolved
@@ -4,7 +4,6 @@
 <!---->
 {% block scripts %} {{ window_vars(user, wallet) }}
 <script src="{{ static_url_for('static', 'js/base.js') }}"></script>
-<<<<<<< HEAD
 <script>
   window.app = Vue.createApp({
     el: '#vue',
@@ -16,9 +15,6 @@
     }
   })
 </script>
-=======
-<script src="{{ static_url_for('static', 'js/wallet.js') }}"></script>
->>>>>>> 73757af3
 {% endblock %}
 <!---->
 {% block title %}<em v-text="g.wallet.name"></em> - {{ SITE_TITLE }} {% endblock
