{% extends "base.html" %}
<!---->
{% from "macros.jinja" import window_vars with context %}
<!---->
{% block scripts %} {{ window_vars(user, wallet) }}
<script src="/core/static/js/wallet.js"></script>
<link rel="manifest" href="/manifest/{{ user.id }}.webmanifest" />
{% endblock %}
<!---->
{% block title %} {{ wallet.name }} - {{ SITE_TITLE }} {% endblock %}
<!---->
{% block page %}
<div class="row q-col-gutter-md">
  <div class="col-12 col-md-7 q-gutter-y-md">
    <q-card>
      <q-card-section>
        <h3 class="q-my-none">
          <strong>{% raw %}{{ formattedBalance }}{% endraw %}</strong> sat
        </h3>
      </q-card-section>
      <div class="row q-pb-md q-px-md q-col-gutter-md">
        <div class="col">
          <q-btn
            unelevated
            color="primary"
            class="full-width"
            @click="showParseDialog"
            >Paste Request</q-btn
          >
        </div>
        <div class="col">
          <q-btn
            unelevated
            color="primary"
            class="full-width"
            @click="showReceiveDialog"
            >Create Invoice</q-btn
          >
        </div>
        <div class="col">
          <q-btn
            unelevated
            color="secondary"
            icon="photo_camera"
            @click="showCamera"
            >scan
            <q-tooltip>Use camera to scan an invoice/QR</q-tooltip>
          </q-btn>
        </div>
      </div>
    </q-card>

    <q-card>
      <q-card-section>
        <div class="row items-center no-wrap q-mb-sm">
          <div class="col">
            <h5 class="text-subtitle1 q-my-none">Transactions</h5>
          </div>
          <div class="col-auto">
            <q-btn flat color="grey" @click="exportCSV">Export to CSV</q-btn>
            <!--<q-btn v-if="pendingPaymentsExist" dense flat round icon="update" color="grey" @click="checkPendingPayments">
                <q-tooltip>Check pending</q-tooltip>
              </q-btn>-->
            <q-btn
              dense
              flat
              round
              icon="show_chart"
              color="grey"
              @click="showChart"
            >
              <q-tooltip>Show chart</q-tooltip>
            </q-btn>
          </div>
        </div>
        <q-input
          v-if="payments.length > 10"
          filled
          dense
          clearable
          v-model="paymentsTable.filter"
          debounce="300"
          placeholder="Search by tag, memo, amount"
          class="q-mb-md"
        >
        </q-input>
        <q-table
          dense
          flat
          :data="filteredPayments"
          :row-key="paymentTableRowKey"
          :columns="paymentsTable.columns"
          :pagination.sync="paymentsTable.pagination"
          no-data-label="No transactions made yet"
        >
          {% raw %}
          <template v-slot:header="props">
            <q-tr :props="props">
              <q-th auto-width></q-th>
              <q-th v-for="col in props.cols" :key="col.name" :props="props"
                >{{ col.label }}</q-th
              >
            </q-tr>
          </template>
          <template v-slot:body="props">
            <q-tr :props="props">
              <q-td auto-width class="text-center">
                <q-icon
                  v-if="props.row.isPaid"
                  size="14px"
                  :name="props.row.isOut ? 'call_made' : 'call_received'"
                  :color="props.row.isOut ? 'pink' : 'green'"
                  @click="props.expand = !props.expand"
                ></q-icon>
                <q-icon
                  v-else
                  name="settings_ethernet"
                  color="grey"
                  @click="props.expand = !props.expand"
                >
                  <q-tooltip>Pending</q-tooltip>
                </q-icon>
              </q-td>
              <q-td
                key="memo"
                :props="props"
                style="white-space: normal; word-break: break-all"
              >
                <q-badge v-if="props.row.tag" color="yellow" text-color="black">
                  <a
                    class="inherit"
                    :href="['/', props.row.tag, '/?usr=', user.id].join('')"
                  >
                    #{{ props.row.tag }}
                  </a>
                </q-badge>
                {{ props.row.memo }}
              </q-td>
              <q-td auto-width key="date" :props="props">
                <q-tooltip>{{ props.row.date }}</q-tooltip>
                {{ props.row.dateFrom }}
              </q-td>
              <q-td auto-width key="sat" :props="props">
                {{ props.row.fsat }}
              </q-td>
              <q-td auto-width key="fee" :props="props">
                {{ props.row.fee }}
              </q-td>
            </q-tr>

            <q-dialog v-model="props.expand" :props="props">
              <q-card class="q-pa-lg q-pt-xl lnbits__dialog-card">
                <div class="text-center q-mb-lg">
                  <div v-if="props.row.isIn && props.row.pending">
                    <q-icon name="settings_ethernet" color="grey"></q-icon>
                    Invoice waiting to be paid
                    <lnbits-payment-details
                      :payment="props.row"
                    ></lnbits-payment-details>
                    <div v-if="props.row.bolt11" class="text-center q-mb-lg">
                      <a :href="'lightning:' + props.row.bolt11">
                        <q-responsive :ratio="1" class="q-mx-xl">
                          <qrcode
                            :value="props.row.bolt11"
                            :options="{width: 340}"
                            class="rounded-borders"
                          ></qrcode>
                        </q-responsive>
                      </a>
                    </div>
                    <div class="row q-mt-lg">
                      <q-btn
                        outline
                        color="grey"
                        @click="copyText(props.row.bolt11)"
                        >Copy invoice</q-btn
                      >
                      <q-btn v-close-popup flat color="grey" class="q-ml-auto"
                        >Close</q-btn
                      >
                    </div>
                  </div>
                  <div v-else-if="props.row.isPaid && props.row.isIn">
                    <q-icon
                      size="18px"
                      :name="'call_received'"
                      :color="'green'"
                    ></q-icon>
                    Payment Received
                    <lnbits-payment-details
                      :payment="props.row"
                    ></lnbits-payment-details>
                  </div>
                  <div v-else-if="props.row.isPaid && props.row.isOut">
                    <q-icon
                      size="18px"
                      :name="'call_made'"
                      :color="'pink'"
                    ></q-icon>
                    Payment Sent
                    <lnbits-payment-details
                      :payment="props.row"
                    ></lnbits-payment-details>
                  </div>
                  <div v-else-if="props.row.isOut && props.row.pending">
                    <q-icon name="settings_ethernet" color="grey"></q-icon>
                    Outgoing payment pending
                    <lnbits-payment-details
                      :payment="props.row"
                    ></lnbits-payment-details>
                  </div>
                </div>
              </q-card>
            </q-dialog>
          </template>
          {% endraw %}
        </q-table>
      </q-card-section>
    </q-card>
  </div>
  <div class="col-12 col-md-5 q-gutter-y-md">
    <q-card>
<<<<<<< HEAD
      <q-card-section class="row">
        <h6 class="text-subtitle1 q-mt-none q-mb-sm col-6">
          LNbits wallet: <strong><em>{{ wallet.name }}</em></strong>
=======
      <q-card-section>
        <h6 class="text-subtitle1 q-mt-none q-mb-sm">
          {{ SITE_TITLE }} wallet: <strong><em>{{ wallet.name }}</em></strong>
>>>>>>> b7332bea
        </h6>
        <div class="col-6 text-right" v-if="savingFormats">
          <template v-if="savingFormats.includes('lnurlauth')">
            <q-btn
              unelevated
              dense
              size="md"
              icon="qr_code"
              :text-color="savedUser.activeFormat == 'lnurlauth' ? 'deep-purple' : ($q.dark.isActive) ? 'grey-7' : 'grey-5'"
              @click="() => {}"
              ><q-tooltip> LNURL-Auth </q-tooltip></q-btn
            ></template
          >
          <template v-if="savingFormats.includes('local')"
            ><q-btn
              unelevated
              dense
              size="md"
              icon="storage"
              :text-color="savedUser.activeFormat == 'local' ? 'deep-purple' : ($q.dark.isActive) ? 'grey-7' : 'grey-5'"
              @click="() => setActiveFormat('local')"
              ><q-tooltip>
                Account wil be stored in browser's local storage
              </q-tooltip></q-btn
            ></template
          >
          <template v-if="savingFormats.includes('url')">
            <q-btn
              unelevated
              dense
              size="md"
              icon="http"
              :text-color="savedUser.activeFormat == 'url' ? 'deep-purple' : ($q.dark.isActive) ? 'grey-7' : 'grey-5'"
              @click="() => {}"
              ><q-tooltip> Account as URL </q-tooltip></q-btn
            ></template
          >
          <template v-if="savingFormats.includes('download')">
            <q-btn
              unelevated
              dense
              size="md"
              icon="file_download"
              :text-color="savedUser.activeFormat == 'download' ? 'deep-purple' : ($q.dark.isActive) ? 'grey-7' : 'grey-5'"
              @click="() => {}"
              ><q-tooltip> Download wallet file </q-tooltip></q-btn
            ></template
          >
        </div>
      </q-card-section>
      <q-card-section class="q-pa-none">
        <q-separator></q-separator>

        <q-list>
          {% include "core/_api_docs.html" %}
          <q-separator></q-separator>

          {% if wallet.lnurlwithdraw_full %}
          <q-expansion-item group="extras" icon="crop_free" label="Drain Funds">
            <q-card>
              <q-card-section class="text-center">
                <p>
                  This is an LNURL-withdraw QR code for slurping everything from
                  this wallet. Do not share with anyone.
                </p>
                <a href="lightning:{{wallet.lnurlwithdraw_full}}">
                  <qrcode
                    value="{{wallet.lnurlwithdraw_full}}"
                    :options="{width:240}"
                  ></qrcode>
                </a>
                <p>
                  It is compatible with <code>balanceCheck</code> and
                  <code>balanceNotify</code> so your wallet may keep pulling the
                  funds continuously from here after the first withdraw.
                </p>
              </q-card-section>
            </q-card>
          </q-expansion-item>
          <q-separator></q-separator>
          {% endif %}

          <q-expansion-item
            group="extras"
            icon="settings_cell"
            label="Export to Phone with QR Code"
          >
            <q-card>
              <q-card-section class="text-center">
                <p>
                  This QR code contains your wallet URL with full access. You
                  can scan it from your phone to open your wallet from there.
                </p>
                <qrcode
                  :value="'{{request.url_root}}'+'wallet?usr={{user.id}}&wal={{wallet.id}}'"
                  :options="{width:240}"
                ></qrcode>
              </q-card-section>
            </q-card>
          </q-expansion-item>
          <q-separator></q-separator>
          <q-expansion-item
            group="extras"
            icon="remove_circle"
            label="Delete wallet"
          >
            <q-card>
              <q-card-section>
                <p>
                  This whole wallet will be deleted, the funds will be
                  <strong>UNRECOVERABLE</strong>.
                </p>
                <q-btn
                  unelevated
                  color="red-10"
                  @click="deleteWallet('{{ wallet.id }}', '{{ user.id }}')"
                  >Delete wallet</q-btn
                >
              </q-card-section>
            </q-card>
          </q-expansion-item>
        </q-list>
      </q-card-section>
    </q-card>
  </div>
</div>

<q-dialog v-model="receive.show" @hide="closeReceiveDialog">
  {% raw %}
  <q-card
    v-if="!receive.paymentReq"
    class="q-pa-lg q-pt-xl lnbits__dialog-card"
  >
    <q-form @submit="createInvoice" class="q-gutter-md">
      <p v-if="receive.lnurl" class="text-h6 text-center q-my-none">
        <b>{{receive.lnurl.domain}}</b> is requesting an invoice:
      </p>

      <q-select
        filled
        dense
        v-model="receive.unit"
        type="text"
        label="Unit"
        :options="receive.units"
      ></q-select>
      <q-input
        filled
        dense
        v-model.number="receive.data.amount"
        type="number"
        :label="`Amount (${receive.unit}) *`"
        :step="receive.unit != 'sat' ? '0.001' : '1'"
        :min="receive.minMax[0]"
        :max="receive.minMax[1]"
        :readonly="receive.lnurl && receive.lnurl.fixed"
      ></q-input>
      <q-input
        filled
        dense
        v-model.trim="receive.data.memo"
        label="Memo"
        placeholder="LNbits invoice"
      ></q-input>
      <div v-if="receive.status == 'pending'" class="row q-mt-lg">
        <q-btn
          unelevated
          color="primary"
          :disable="receive.data.memo == null || receive.data.amount == null || receive.data.amount <= 0"
          type="submit"
        >
          <span v-if="receive.lnurl">
            Withdraw from {{receive.lnurl.domain}}
          </span>
          <span v-else> Create invoice </span>
        </q-btn>
        <q-btn v-close-popup flat color="grey" class="q-ml-auto">Cancel</q-btn>
      </div>
      <q-spinner
        v-if="receive.status == 'loading'"
        color="primary"
        size="2.55em"
      ></q-spinner>
    </q-form>
  </q-card>
  <q-card v-else class="q-pa-lg q-pt-xl lnbits__dialog-card">
    <div class="text-center q-mb-lg">
      <a :href="'lightning:' + receive.paymentReq">
        <q-responsive :ratio="1" class="q-mx-xl">
          <qrcode
            :value="receive.paymentReq"
            :options="{width: 340}"
            class="rounded-borders"
          ></qrcode>
        </q-responsive>
      </a>
    </div>
    <div class="row q-mt-lg">
      <q-btn outline color="grey" @click="copyText(receive.paymentReq)"
        >Copy invoice</q-btn
      >
      <q-btn v-close-popup flat color="grey" class="q-ml-auto">Close</q-btn>
    </div>
  </q-card>
  {% endraw %}
</q-dialog>

<q-dialog v-model="parse.show" @hide="closeParseDialog">
  <q-card class="q-pa-lg q-pt-xl lnbits__dialog-card">
    <div v-if="parse.invoice">
      {% raw %}
      <h6 class="q-my-none">{{ parse.invoice.fsat }} sat</h6>
      <q-separator class="q-my-sm"></q-separator>
      <p class="text-wrap">
        <strong>Description:</strong> {{ parse.invoice.description }}<br />
        <strong>Expire date:</strong> {{ parse.invoice.expireDate }}<br />
        <strong>Hash:</strong> {{ parse.invoice.hash }}
      </p>
      {% endraw %}
      <div v-if="canPay" class="row q-mt-lg">
        <q-btn unelevated color="primary" @click="payInvoice">Pay</q-btn>
        <q-btn v-close-popup flat color="grey" class="q-ml-auto">Cancel</q-btn>
      </div>
      <div v-else class="row q-mt-lg">
        <q-btn unelevated disabled color="yellow" text-color="black"
          >Not enough funds!</q-btn
        >
        <q-btn v-close-popup flat color="grey" class="q-ml-auto">Cancel</q-btn>
      </div>
    </div>
    <div v-else-if="parse.lnurlauth">
      {% raw %}
      <q-form @submit="authLnurl" class="q-gutter-md">
        <p class="q-my-none text-h6">
          Authenticate with <b>{{ parse.lnurlauth.domain }}</b>?
        </p>
        <q-separator class="q-my-sm"></q-separator>
        <p>
          For every website and for every LNbits wallet, a new keypair will be
          deterministically generated so your identity can't be tied to your
          LNbits wallet or linked across websites. No other data will be shared
          with {{ parse.lnurlauth.domain }}.
        </p>
        <p>Your public key for <b>{{ parse.lnurlauth.domain }}</b> is:</p>
        <p class="q-mx-xl">
          <code class="text-wrap"> {{ parse.lnurlauth.pubkey }} </code>
        </p>
        <div class="row q-mt-lg">
          <q-btn unelevated color="primary" type="submit">Login</q-btn>
          <q-btn v-close-popup flat color="grey" class="q-ml-auto"
            >Cancel</q-btn
          >
        </div>
      </q-form>
      {% endraw %}
    </div>
    <div v-else-if="parse.lnurlpay">
      {% raw %}
      <q-form @submit="payLnurl" class="q-gutter-md">
        <p v-if="parse.lnurlpay.fixed" class="q-my-none text-h6">
          <b>{{ parse.lnurlpay.domain }}</b> is requesting {{
          parse.lnurlpay.maxSendable | msatoshiFormat }} sat
          <span v-if="parse.lnurlpay.commentAllowed > 0">
            <br />
            and a {{parse.lnurlpay.commentAllowed}}-char comment
          </span>
        </p>
        <p v-else class="q-my-none text-h6 text-center">
          <b>{{ parse.lnurlpay.domain }}</b> is requesting <br />
          between <b>{{ parse.lnurlpay.minSendable | msatoshiFormat }}</b> and
          <b>{{ parse.lnurlpay.maxSendable | msatoshiFormat }}</b> sat
          <span v-if="parse.lnurlpay.commentAllowed > 0">
            <br />
            and a {{parse.lnurlpay.commentAllowed}}-char comment
          </span>
        </p>
        <q-separator class="q-my-sm"></q-separator>
        <div class="row">
          <p class="col text-justify text-italic">
            {{ parse.lnurlpay.description }}
          </p>
          <p class="col-4 q-pl-md" v-if="parse.lnurlpay.image">
            <q-img :src="parse.lnurlpay.image" />
          </p>
        </div>
        <div class="row">
          <div class="col">
            <q-input
              filled
              dense
              v-model.number="parse.data.amount"
              type="number"
              label="Amount (sat) *"
              :min="parse.lnurlpay.minSendable / 1000"
              :max="parse.lnurlpay.maxSendable / 1000"
              :readonly="parse.lnurlpay.fixed"
            ></q-input>
          </div>
          <div class="col-8 q-pl-md" v-if="parse.lnurlpay.commentAllowed > 0">
            <q-input
              filled
              dense
              v-model="parse.data.comment"
              :type="parse.lnurlpay.commentAllowed > 64 ? 'textarea' : 'text'"
              label="Comment (optional)"
              :maxlength="parse.lnurlpay.commentAllowed"
            ></q-input>
          </div>
        </div>
        <div class="row q-mt-lg">
          <q-btn unelevated color="primary" type="submit">Send satoshis</q-btn>
          <q-btn v-close-popup flat color="grey" class="q-ml-auto"
            >Cancel</q-btn
          >
        </div>
      </q-form>
      {% endraw %}
    </div>
    <div v-else>
      <q-form
        v-if="!parse.camera.show"
        @submit="decodeRequest"
        class="q-gutter-md"
      >
        <q-input
          filled
          dense
          v-model.trim="parse.data.request"
          type="textarea"
          label="Paste an invoice, payment request or lnurl code *"
        >
        </q-input>
        <div class="row q-mt-lg">
          <q-btn
            unelevated
            color="primary"
            :disable="parse.data.request == ''"
            type="submit"
            >Read</q-btn
          >
          <q-btn v-close-popup flat color="grey" class="q-ml-auto"
            >Cancel</q-btn
          >
        </div>
      </q-form>
      <div v-else>
        <q-responsive :ratio="1">
          <qrcode-stream
            @decode="decodeQR"
            class="rounded-borders"
          ></qrcode-stream>
        </q-responsive>
        <div class="row q-mt-lg">
          <q-btn @click="closeCamera" flat color="grey" class="q-ml-auto">
            Cancel
          </q-btn>
        </div>
      </div>
    </div>
  </q-card>
</q-dialog>

<q-dialog v-model="parse.camera.show">
  <q-card class="q-pa-lg q-pt-xl">
    <div class="text-center q-mb-lg">
      <qrcode-stream @decode="decodeQR" class="rounded-borders"></qrcode-stream>
    </div>
    <div class="row q-mt-lg">
      <q-btn @click="closeCamera" flat color="grey" class="q-ml-auto"
        >Cancel</q-btn
      >
    </div>
  </q-card>
</q-dialog>

<q-dialog v-model="paymentsChart.show">
  <q-card class="q-pa-sm" style="width: 800px; max-width: unset">
    <q-card-section>
      <canvas ref="canvas" width="600" height="400"></canvas>
    </q-card-section>
  </q-card>
</q-dialog>

{% if service_fee > 0 %}
<div ref="disclaimer"></div>
<q-dialog v-model="disclaimerDialog.show">
  <q-card class="q-pa-lg">
    <h6 class="q-my-md text-deep-purple">Warning</h6>
    <p>
      Login functionality to be released in v0.2, for now,
      <strong
        >make sure you bookmark this page for future access to your
        wallet</strong
      >!
    </p>
    <p>
      This service is in BETA, and we hold no responsibility for people losing
      access to funds. To encourage you to run your own LNbits installation, any
      balance on {% raw %}{{ disclaimerDialog.location.host }}{% endraw %} will
      incur a charge of <strong>{{ service_fee }}% service fee</strong> per
      week.
    </p>
    <div class="row q-mt-lg">
      <q-btn
        outline
        color="grey"
        @click="copyText(disclaimerDialog.location.href)"
        >Copy wallet URL</q-btn
      >
      <q-btn v-close-popup flat color="grey" class="q-ml-auto"
        >I understand</q-btn
      >
    </div>
  </q-card>
</q-dialog>
{% endif %} {% endblock %}<|MERGE_RESOLUTION|>--- conflicted
+++ resolved
@@ -220,15 +220,9 @@
   </div>
   <div class="col-12 col-md-5 q-gutter-y-md">
     <q-card>
-<<<<<<< HEAD
-      <q-card-section class="row">
-        <h6 class="text-subtitle1 q-mt-none q-mb-sm col-6">
-          LNbits wallet: <strong><em>{{ wallet.name }}</em></strong>
-=======
       <q-card-section>
         <h6 class="text-subtitle1 q-mt-none q-mb-sm">
           {{ SITE_TITLE }} wallet: <strong><em>{{ wallet.name }}</em></strong>
->>>>>>> b7332bea
         </h6>
         <div class="col-6 text-right" v-if="savingFormats">
           <template v-if="savingFormats.includes('lnurlauth')">
