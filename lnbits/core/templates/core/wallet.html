{% extends "base.html" %}
<!---->
{% from "macros.jinja" import window_vars with context %}
<!---->
{% block scripts %} {{ window_vars(user, wallet) }}
<script src="{{ static_url_for('static', 'js/wallet.js') }}"></script>
{% endblock %}
<!---->
{% block title %}{{ wallet_name }} - {{ SITE_TITLE }} {% endblock %}
<!---->
{% block page %}
<div class="row q-col-gutter-md">
  {% if HIDE_API and AD_SPACE %}
  <div class="col-12 col-md-8 q-gutter-y-md">
    {% elif HIDE_API %}
    <div class="col-12 q-gutter-y-md">
      {% else %}
      <div
        class="col-12 col-md-7 q-gutter-y-md"
        :style="$q.screen.lt.md ? {
        position: mobileSimple ? 'fixed !important': ''
      , top: mobileSimple ? '50% !important': ''
      , left: mobileSimple ? '50% !important': ''
      , transform: mobileSimple ? 'translate(-50%, -50%) !important': ''
    } : ''"
      >
        {% endif %}
        <div class="row">
          <div class="col-lg-9 col-12">
            <q-card
              :style="$q.screen.lt.md ? {
              background: $q.screen.lt.md ? 'none !important': ''
            , boxShadow: $q.screen.lt.md ? 'none !important': ''
            , margin: $q.screen.lt.md && mobileSimple ? 'auto !important': ''
            , width: $q.screen.lt.md && mobileSimple ? '90% !important': ''
          } : ''"
            >
              <q-card-section>
                <h3 class="q-my-none text-no-wrap">
                  <strong v-text="formattedBalance"></strong>
                  <small> {{LNBITS_DENOMINATION}}</small>
                  <lnbits-update-balance
                    :wallet_id="this.g.wallet.id"
                    @credit-value="handleBalanceUpdate"
                    class="q-ml-md"
                  ></lnbits-update-balance>
                </h3>

                <div class="row">
                  <div class="col">
                    <div v-if="g.wallet.currency">
                      <span
                        class="text-h5 text-italic"
                        v-text="formattedFiatBalance"
                        style="opacity: 0.75"
                      ></span>
                    </div>
                  </div>
                  <div class="col">
                    <q-btn
                      @click="mobileSimple = !mobileSimple"
                      color="primary"
                      class="float-right lt-md"
                      size="sm"
                      flat
                      :icon="mobileSimple ? 'unfold_more' : 'unfold_less'"
                      :label="mobileSimple ? $t('more') : $t('less')"
                    ></q-btn>
                  </div>
                </div>
              </q-card-section>
<<<<<<< HEAD
              <div class="row q-pb-md q-px-md q-col-gutter-md gt-sm">
                <div class="col">
                  <q-btn
                    unelevated
                    color="primary"
                    class="full-width"
                    @click="showParseDialog"
                    :label="$t('paste_request')"
                  ></q-btn>
                </div>
                <div class="col">
                  <q-btn
                    unelevated
                    color="primary"
                    class="full-width"
                    @click="showReceiveDialog"
                    :label="$t('create_invoice')"
                  ></q-btn>
                </div>
                <div class="col">
                  <q-btn
                    unelevated
                    color="secondary"
                    icon="photo_camera"
                    @click="showCamera"
                    :label="$t('scan')"
                  >
                    <q-tooltip
                      ><span v-text="$t('camera_tooltip')"></span
                    ></q-tooltip>
                  </q-btn>
                </div>
              </div>
            </q-card>
          </div>
          <div class="col-3" v-show="$q.screen.gt.md">
            <q-card class="q-ml-md q-pa-none" style="height: 135px">
              <q-card-section style="padding: 0">
                <canvas
                  ref="transactionChart"
                  style="
                    height: 135px;
                    width: 100%;
                    margin: 0;
                    padding: 0;
                    transform: translate(-2%, 4%);
                  "
                ></canvas>
              </q-card-section>
            </q-card>
          </div>
        </div>
=======
            </q-card>
          </div>
        </q-scroll-area>
        <q-card
          :style="$q.screen.lt.md ? {
            background: $q.screen.lt.md ? 'none !important': ''
            , boxShadow: $q.screen.lt.md ? 'none !important': ''
            , width: $q.screen.lt.md && mobileSimple ? '90% !important': ''
          } : ''"
        >
          <q-card-section>
            <div class="row">
              <div class="col-1" style="max-width: 30px">
                <q-btn
                  v-if="update.currency"
                  @click="swapBalancePriority"
                  style="height: 50px"
                  class="q-mt-lg"
                  flat
                  dense
                  icon="swap_vert"
                ></q-btn>
              </div>
              <div class="col-11">
                <div
                  class="column"
                  :class="{
                    'q-pt-sm': update.currency,
                    'q-pt-lg': !update.currency
                  }"
                  v-if="!isPrioritySwapped"
                  style="height: 90px"
                >
                  <div class="col-7">
                    <div class="row">
                      <div class="col-auto">
                        <div class="text-h3 q-my-none text-no-wrap">
                          <strong v-text="formattedBalance"></strong>
                          <small> {{LNBITS_DENOMINATION}}</small>
                        </div>
                      </div>
                      <div class="col-auto">
                        <lnbits-update-balance
                          v-if="$q.screen.lt.lg"
                          :wallet_id="this.g.wallet.id"
                          :callback="updateBalanceCallback"
                          :small_btn="true"
                        ></lnbits-update-balance>
                      </div>
                    </div>
                  </div>
                  <div class="col-2">
                    <div v-if="update.currency">
                      <span
                        class="text-h5 text-italic"
                        v-text="formattedFiatAmount"
                        style="opacity: 0.75"
                      ></span>
                    </div>
                  </div>
                </div>

                <div
                  class="column"
                  v-if="isPrioritySwapped"
                  :class="{
                    'q-pt-sm': update.currency,
                    'q-pt-lg': !update.currency
                  }"
                  style="height: 100px"
                >
                  <div class="col-7">
                    <div class="row">
                      <div class="col-auto">
                        <div
                          v-if="update.currency"
                          class="text-h3 q-my-none text-no-wrap"
                        >
                          <strong v-text="formattedFiatAmount"></strong>
                        </div>
                      </div>
                      <div class="col-auto">
                        <lnbits-update-balance
                          v-if="$q.screen.lt.lg"
                          :wallet_id="this.g.wallet.id"
                          :callback="updateBalanceCallback"
                          :small_btn="true"
                        ></lnbits-update-balance>
                      </div>
                    </div>
                  </div>
                  <div class="col-2">
                    <span
                      class="text-h5 text-italic"
                      style="opacity: 0.75"
                      v-text="formattedBalance + ' {{LNBITS_DENOMINATION}}'"
                    >
                    </span>
                  </div>
                </div>

                <div
                  class="absolute-right q-pa-md"
                  v-if="$q.screen.gt.md && update.currency"
                >
                  <div class="text-bold text-italic">BTC Price</div>
                  <span
                    class="text-bold text-italic"
                    v-text="formattedExchange"
                  ></span>
                </div>
                <q-btn
                  v-if="$q.screen.lt.md"
                  @click="mobileSimple = !mobileSimple"
                  color="primary"
                  class="q-ml-xl absolute-right"
                  dense
                  size="sm"
                  style="height: 20px; margin-top: 75px"
                  flat
                  :icon="mobileSimple ? 'unfold_more' : 'unfold_less'"
                  :label="mobileSimple ? $t('more') : $t('less')"
                ></q-btn>
              </div>
            </div>
          </q-card-section>
          <div class="row q-pb-md q-px-md q-col-gutter-md gt-sm">
            <div class="col">
              <q-btn
                unelevated
                color="primary"
                class="q-mr-md"
                @click="showParseDialog"
                :label="$t('paste_request')"
              ></q-btn>
              <q-btn
                unelevated
                color="primary"
                class="q-mr-md"
                @click="showReceiveDialog"
                :label="$t('create_invoice')"
              ></q-btn>
              <q-btn unelevated color="secondary" icon="qr_code_scanner">
                <q-tooltip
                  ><span v-text="$t('camera_tooltip')"></span
                ></q-tooltip>
              </q-btn>
              <lnbits-update-balance
                v-if="$q.screen.gt.md"
                :wallet_id="this.g.wallet.id"
                :callback="updateBalanceCallback"
                :small_btn="false"
              ></lnbits-update-balance>
            </div>
          </div>
        </q-card>
>>>>>>> 3c0c1ca9

        <q-card
          :style="
          $q.screen.lt.md
            ? {
                background: $q.screen.lt.md ? 'none !important' : '',
                boxShadow: $q.screen.lt.md ? 'none !important' : '',
                marginTop: $q.screen.lt.md ? '0px !important' : ''
              }
            : ''
        "
        >
          <q-card-section>
            <payment-list
              :update="updatePayments"
              :wallet="this.g.wallet"
              :mobile-simple="mobileSimple"
            ></payment-list>
          </q-card-section>
        </q-card>
      </div>
      {% if HIDE_API %}
      <div class="col-12 col-md-4 q-gutter-y-md">
        {% else %}
        <div v-if="!mobileSimple" class="col-12 col-md-5 q-gutter-y-md">
          <q-card>
            <q-card-section>
              <h6 class="text-subtitle1 q-mt-none q-mb-sm">
                {{ SITE_TITLE }} Wallet:
                <strong><em>{{wallet_name}}</em></strong>
              </h6>
            </q-card-section>
            <q-card-section class="q-pa-none">
              <q-separator></q-separator>

              <q-list>
                {% if wallet.lnurlwithdraw_full %}
                <q-expansion-item
                  group="extras"
                  icon="crop_free"
                  :label="$t('drain_funds')"
                >
                  <q-card>
                    <q-card-section class="text-center">
                      <a href="lightning:{{wallet.lnurlwithdraw_full}}">
                        <lnbits-qrcode
                          :value="lightning:{{wallet.lnurlwithdraw_full}}"
                        ></lnbits-qrcode>
                      </a>
                      <p v-text="$t('drain_funds_desc')"></p>
                    </q-card-section>
                  </q-card>
                </q-expansion-item>
                <q-separator></q-separator>
                {% endif %}

                <q-expansion-item
                  group="extras"
                  icon="settings_cell"
                  :label="$t('export_to_phone')"
                >
                  <q-card>
                    <q-card-section class="text-center">
                      <p v-text="$t('export_to_phone_desc')"></p>
                      <lnbits-qrcode :value="exportUrl"></lnbits-qrcode>
                    </q-card-section>
                    <span v-text="exportWalletQR"></span>
                    <q-card-actions class="flex-center q-pb-md">
                      <q-btn
                        outline
                        color="grey"
                        :label="$t('copy_wallet_url')"
                        @click="copyText(exportUrl)"
                      ></q-btn>
                    </q-card-actions>
                  </q-card>
                </q-expansion-item>
                <q-separator></q-separator>
                <q-expansion-item
                  group="extras"
                  icon="edit"
                  :label="$t('rename_wallet')"
                >
                  <q-card>
                    <q-card-section>
                      <div class="" style="max-width: 320px">
                        <q-input
                          filled
                          v-model.trim="update.name"
                          label="Name"
                          dense
                        />
                      </div>
                      <q-btn
                        :disable="!update.name.length"
                        unelevated
                        class="q-mt-sm"
                        color="primary"
                        :label="$t('update_name')"
                        @click="updateWallet({ name: update.name })"
                      ></q-btn>
                    </q-card-section>
                  </q-card>
                </q-expansion-item>
                <q-separator></q-separator>
                <q-expansion-item
                  group="extras"
                  icon="attach_money"
                  :label="$t('fiat_tracking')"
                >
                  <q-card>
                    <q-card-section>
                      <div style="max-width: 360px">
                        <div class="row">
                          <div class="col-auto">
                            <q-toggle
                              v-model="fiatTracking"
                              color="primary"
                              @update:model-value="handleFiatTracking"
                            ></q-toggle>
                          </div>
                          <div class="col">
                            <q-select
                              filled
                              dense
                              v-model="update.currency"
                              type="text"
                              :label="!fiatTracking ? 'Disabled' : $t('currency')"
                              :options="receive.units.filter((u) => u !== 'sat')"
                              :disable="!fiatTracking"
                            ></q-select>
                          </div>
                        </div>
                      </div>
                    </q-card-section>
                  </q-card>
                </q-expansion-item>

                <q-separator></q-separator>
                <q-expansion-item
                  group="extras"
                  icon="remove_circle"
                  :label="$t('delete_wallet')"
                >
                  <q-card>
                    <q-card-section>
                      <p v-text="$t('delete_wallet_desc')"></p>
                      <q-btn
                        unelevated
                        color="red-10"
                        @click="deleteWallet()"
                        :label="$t('delete_wallet')"
                      ></q-btn>
                    </q-card-section>
                  </q-card>
                </q-expansion-item>

                <q-separator></q-separator>
                {% include "core/_api_docs.html" %}
              </q-list>
            </q-card-section>
          </q-card>
          {% endif %} {% if AD_SPACE %}
          <q-card>
            <q-card-section>
              <h6 class="text-subtitle1 q-mt-none q-mb-sm">
                {{ AD_SPACE_TITLE }}
              </h6>
            </q-card-section>
            {% for ADS in AD_SPACE %} {% set AD = ADS.split(";") %}

            <q-card-section class="q-pa-none">
              <a
                style="display: inline-block"
                href="{{ AD[0] }}"
                class="q-ml-md q-mb-xs q-mr-md"
                style="max-width: 80%"
              >
                <img
                  style="max-width: 100%; height: auto"
                  v-if="($q.dark.isActive)"
                  src="{{ AD[1] }}"
                />
                <img
                  style="max-width: 100%; height: auto"
                  v-else
                  src="{{ AD[2] }}"
                />
              </a> </q-card-section
            >{% endfor %}
          </q-card>
          {% endif %}
        </div>
      </div>

      <q-dialog
        v-model="receive.show"
        position="top"
        @hide="onReceiveDialogHide"
      >
        <q-card
          v-if="!receive.paymentReq"
          class="q-pa-lg q-pt-xl lnbits__dialog-card"
        >
          <q-form @submit="createInvoice" class="q-gutter-md">
            <p v-if="receive.lnurl" class="text-h6 text-center q-my-none">
              <b v-text="receive.lnurl.domain"></b> is requesting an invoice:
            </p>
            {% if LNBITS_DENOMINATION != 'sats' %}
            <q-input
              filled
              dense
              v-model.number="receive.data.amount"
              :label="$t('amount')+' ({{LNBITS_DENOMINATION}}) *'"
              mask="#.##"
              fill-mask="0"
              reverse-fill-mask
              :min="receive.minMax[0]"
              :max="receive.minMax[1]"
              :readonly="receive.lnurl && receive.lnurl.fixed"
            ></q-input>
            {% else %}
            <q-select
              filled
              dense
              v-model="receive.unit"
              type="text"
              :label="$t('unit')"
              :options="receive.units"
            ></q-select>
            <q-input
              ref="setAmount"
              filled
              :pattern="receive.unit === 'sat' ? '\\d*' : '\\d*\\.?\\d*'"
              inputmode="numeric"
              dense
              v-model.number="receive.data.amount"
              :label="$t('amount') + ' (' + receive.unit + ') *'"
              :min="receive.minMax[0]"
              :max="receive.minMax[1]"
              :readonly="receive.lnurl && receive.lnurl.fixed"
            ></q-input>
            {% endif %}

            <q-input
              filled
              dense
              v-model.trim="receive.data.memo"
              :label="$t('memo')"
            ></q-input>
            <div v-if="receive.status == 'pending'" class="row q-mt-lg">
              <q-btn
                unelevated
                color="primary"
                :disable="receive.data.amount == null || receive.data.amount <= 0"
                type="submit"
              >
                <span
                  v-if="receive.lnurl"
                  v-text="$t('withdraw_from') + receive.lnurl.domain"
                ></span>
                <span v-else v-text="$t('create_invoice')"></span>
              </q-btn>
              <q-btn
                v-close-popup
                flat
                color="grey"
                class="q-ml-auto"
                :label="$t('cancel')"
              ></q-btn>
            </div>
            <q-spinner
              v-if="receive.status == 'loading'"
              color="primary"
              size="2.55em"
            ></q-spinner>
          </q-form>
        </q-card>
        <q-card
          v-else-if="receive.paymentReq && receive.lnurl == null"
          class="q-pa-lg q-pt-xl lnbits__dialog-card"
        >
          <div class="text-center q-mb-lg">
            <a :href="'lightning:' + receive.paymentReq">
              <lnbits-qrcode
                :value="'lightning:' + receive.paymentReq.toUpperCase()"
              ></lnbits-qrcode>
            </a>
          </div>
          <div class="text-center">
            <h3 class="q-my-md">
              <span v-text="formattedAmount"></span>
            </h3>
            <h5 v-if="receive.unit != 'sat'" class="q-mt-none q-mb-sm">
              <span v-text="formattedSatAmount"></span>
            </h5>
            <q-chip v-if="hasNfc" outline square color="positive">
              <q-avatar
                icon="nfc"
                color="positive"
                text-color="white"
              ></q-avatar>
              NFC supported
            </q-chip>
            <span v-else class="text-caption text-grey">NFC not supported</span>
          </div>
          <div class="row q-mt-lg">
            <q-btn
              outline
              color="grey"
              @click="copyText(receive.paymentReq)"
              :label="$t('copy_invoice')"
            ></q-btn>
            <q-btn
              v-close-popup
              flat
              color="grey"
              class="q-ml-auto"
              :label="$t('close')"
            ></q-btn>
          </div>
        </q-card>
      </q-dialog>

      <q-dialog v-model="parse.show" @hide="closeParseDialog" position="top">
        <q-card class="q-pa-lg q-pt-xl lnbits__dialog-card">
          <div v-if="parse.invoice">
            <h6
              v-if="'{{LNBITS_DENOMINATION}}' != 'sats'"
              class="q-my-none"
              v-text="parseFloat(String(parse.invoice.fsat).replaceAll(',', '')) / 100 + '{{LNBITS_DENOMINATION}}'"
            ></h6>
            <h6
              v-else
              class="q-my-none"
              v-text="parse.invoice.fsat + '{{LNBITS_DENOMINATION}}'"
            ></h6>
            <q-separator class="q-my-sm"></q-separator>
            <p class="text-wrap">
              <strong v-text="$t('memo') + ': '"></strong>
              <span v-text="parse.invoice.description"></span>
              <br />
              <strong>Expire date: </strong>
              <span v-text="parse.invoice.expireDate"></span>
              <br />
              <strong>Hash: </strong>
              <span v-text="parse.invoice.hash"></span>
            </p>
            <div v-if="canPay" class="row q-mt-lg">
              <q-btn
                unelevated
                color="primary"
                @click="payInvoice"
                :label="$t('pay')"
              ></q-btn>
              <q-btn
                v-close-popup
                flat
                color="grey"
                class="q-ml-auto"
                :label="$t('cancel')"
              ></q-btn>
            </div>
            <div v-else class="row q-mt-lg">
              <q-btn
                :label="$t('not_enough_funds')"
                unelevated
                disabled
                color="yellow"
                text-color="black"
              ></q-btn>
              <q-btn
                v-close-popup
                flat
                color="grey"
                class="q-ml-auto"
                :label="$t('cancel')"
              ></q-btn>
            </div>
          </div>
          <div v-else-if="parse.lnurlauth">
            <q-form @submit="authLnurl" class="q-gutter-md">
              <p class="q-my-none text-h6">
                Authenticate with <b v-text="parse.lnurlauth.domain"></b>?
              </p>
              <q-separator class="q-my-sm"></q-separator>
              <p>
                For every website and for every LNbits wallet, a new keypair
                will be deterministically generated so your identity can't be
                tied to your LNbits wallet or linked across websites. No other
                data will be shared with
                <span v-text="parse.lnurlauth.domain"></span>.
              </p>
              <p>
                Your public key for <b v-text="parse.lnurlauth.domain"></b> is:
              </p>
              <p class="q-mx-xl">
                <code class="text-wrap" v-text="parse.lnurlauth.pubkey"></code>
              </p>
              <div class="row q-mt-lg">
                <q-btn
                  unelevated
                  color="primary"
                  type="submit"
                  :label="$t('login')"
                ></q-btn>
                <q-btn
                  :label="$t('cancel')"
                  v-close-popup
                  flat
                  color="grey"
                  class="q-ml-auto"
                ></q-btn>
              </div>
            </q-form>
          </div>
          <div v-else-if="parse.lnurlpay">
            <q-form @submit="payLnurl" class="q-gutter-md">
              <p v-if="parse.lnurlpay.fixed" class="q-my-none text-h6">
                <b v-text="parse.lnurlpay.domain"></b> is requesting
                <span
                  v-text="msatoshiFormat(parse.lnurlpay.maxSendable)"
                ></span>
                <span v-text="'{{LNBITS_DENOMINATION}}'"></span>
                <span v-if="parse.lnurlpay.commentAllowed > 0">
                  <br />
                  and a
                  <span v-text="parse.lnurlpay.commentAllowed"></span>-char
                  comment
                </span>
              </p>
              <p v-else class="q-my-none text-h6 text-center">
                <b
                  v-text="parse.lnurlpay.targetUser || parse.lnurlpay.domain"
                ></b>
                is requesting <br />
                between
                <b v-text="msatoshiFormat(parse.lnurlpay.minSendable)"></b> and
                <b v-text="msatoshiFormat(parse.lnurlpay.maxSendable)"></b>
                <span v-text="'{{LNBITS_DENOMINATION}}'"></span>
                <span v-if="parse.lnurlpay.commentAllowed > 0">
                  <br />
                  and a
                  <span v-text="parse.lnurlpay.commentAllowed"></span>-char
                  comment
                </span>
              </p>
              <q-separator class="q-my-sm"></q-separator>
              <div class="row">
                <p
                  class="col text-justify text-italic"
                  v-text="parse.lnurlpay.description"
                ></p>
                <p class="col-4 q-pl-md" v-if="parse.lnurlpay.image">
                  <q-img :src="parse.lnurlpay.image" />
                </p>
              </div>
              <div class="row">
                <div class="col">
                  <q-select
                    filled
                    dense
                    v-if="!parse.lnurlpay.fixed"
                    v-model="parse.data.unit"
                    type="text"
                    :label="$t('unit')"
                    :options="receive.units"
                  ></q-select>
                  <br />
                  <q-input
                    ref="setAmount"
                    filled
                    dense
                    v-model.number="parse.data.amount"
                    :label="$t('amount') + ' (' + parse.data.unit + ') *'"
                    :mask="parse.data.unit != 'sat' ? '#.##' : '#'"
                    :step="parse.data.unit != 'sat' ? '0.01' : '1'"
                    fill-mask="0"
                    reverse-fill-mask
                    :min="parse.lnurlpay.minSendable / 1000"
                    :max="parse.lnurlpay.maxSendable / 1000"
                    :readonly="parse.lnurlpay && parse.lnurlpay.fixed"
                  ></q-input>
                </div>
                <div
                  class="col-8 q-pl-md"
                  v-if="parse.lnurlpay.commentAllowed > 0"
                >
                  <q-input
                    filled
                    dense
                    v-model="parse.data.comment"
                    :type="parse.lnurlpay.commentAllowed > 64 ? 'textarea' : 'text'"
                    label="Comment (optional)"
                    :maxlength="parse.lnurlpay.commentAllowed"
                  ></q-input>
                </div>
              </div>
              <div class="row q-mt-lg">
                <q-btn unelevated color="primary" type="submit">Send</q-btn>
                <q-btn
                  :label="$t('cancel')"
                  v-close-popup
                  flat
                  color="grey"
                  class="q-ml-auto"
                ></q-btn>
              </div>
            </q-form>
          </div>
          <div v-else>
            <q-form
              v-if="!parse.camera.show"
              @submit="decodeRequest"
              class="q-gutter-md"
            >
              <q-input
                filled
                dense
                v-model.trim="parse.data.request"
                type="textarea"
                :label="$t('paste_invoice_label')"
                ref="textArea"
              >
              </q-input>
              <div class="row q-mt-lg">
                <q-btn
                  unelevated
                  color="primary"
                  :disable="parse.data.request == ''"
                  type="submit"
                  :label="$t('read')"
                ></q-btn>
                <q-icon
                  name="content_paste"
                  color="grey"
                  class="q-mt-xs q-ml-sm q-mr-auto"
                  v-if="parse.copy.show"
                  @click="pasteToTextArea"
                >
                  <q-tooltip>
                    <span v-text="$t('paste_from_clipboard')"></span>
                  </q-tooltip>
                </q-icon>
                <q-btn
                  v-close-popup
                  flat
                  color="grey"
                  class="q-ml-auto"
                  :label="$t('cancel')"
                ></q-btn>
              </div>
            </q-form>
            <div v-else>
              <q-responsive :ratio="1">
                <qrcode-stream
                  @detect="decodeQR"
                  @camera-on="onInitQR"
                  class="rounded-borders"
                ></qrcode-stream>
              </q-responsive>
              <div class="row q-mt-lg">
                <q-btn
                  :label="$t('cancel')"
                  @click="closeCamera"
                  flat
                  color="grey"
                  class="q-ml-auto"
                >
                </q-btn>
              </div>
            </div>
          </div>
        </q-card>
      </q-dialog>

      <q-dialog v-model="parse.camera.show" position="top">
        <q-card class="q-pa-lg q-pt-xl">
          <div class="text-center q-mb-lg">
            <qrcode-stream
              @detect="decodeQR"
              @camera-on="onInitQR"
              class="rounded-borders"
            ></qrcode-stream>
          </div>
          <div class="row q-mt-lg">
            <q-btn
              @click="closeCamera"
              flat
              color="grey"
              class="q-ml-auto"
              :label="$t('cancel')"
            ></q-btn>
          </div>
        </q-card>
      </q-dialog>
      <div
        class="lt-md fixed-bottom left-0 right-0 bg-primary text-white shadow-2 z-top"
      >
        <q-tabs
          active-class="px-0"
          indicator-color="transparent"
          align="justify"
        >
          <q-tab
            icon="file_download"
            @click="showReceiveDialog"
            :label="$t('receive')"
          >
          </q-tab>

          <q-tab
            @click="showParseDialog"
            icon="file_upload"
            :label="$t('send')"
          >
          </q-tab>
        </q-tabs>
        <q-btn
          round
          size="35px"
          unelevated
          icon="qr_code_scanner"
          @click="showCamera"
          class="text-white bg-primary z-top vertical-bottom absolute-center absolute"
        >
        </q-btn>
      </div>
      <q-dialog v-model="disclaimerDialog.show" position="top">
        <q-card class="q-pa-lg">
          <h6
            class="q-my-md text-primary"
            v-text="$t('disclaimer_dialog_title')"
          ></h6>
          <p class="whitespace-pre-line" v-text="$t('disclaimer_dialog')"></p>
          <div class="row q-mt-lg">
            <q-btn
              outline
              color="grey"
              type="a"
              href="/account"
              :label="$t('my_account')"
            ></q-btn>
            <q-btn
              v-close-popup
              flat
              color="grey"
              class="q-ml-auto"
              :label="$t('i_understand')"
            ></q-btn>
          </div>
        </q-card>
      </q-dialog>
      {% endblock %}
    </div>
  </div>
</div><|MERGE_RESOLUTION|>--- conflicted
+++ resolved
@@ -69,7 +69,6 @@
                   </div>
                 </div>
               </q-card-section>
-<<<<<<< HEAD
               <div class="row q-pb-md q-px-md q-col-gutter-md gt-sm">
                 <div class="col">
                   <q-btn
@@ -122,10 +121,7 @@
             </q-card>
           </div>
         </div>
-=======
-            </q-card>
-          </div>
-        </q-scroll-area>
+
         <q-card
           :style="$q.screen.lt.md ? {
             background: $q.screen.lt.md ? 'none !important': ''
@@ -279,7 +275,6 @@
             </div>
           </div>
         </q-card>
->>>>>>> 3c0c1ca9
 
         <q-card
           :style="
