--- conflicted
+++ resolved
@@ -25,69 +25,6 @@
     } : ''"
       >
         {% endif %}
-<<<<<<< HEAD
-        <q-scroll-area
-          v-if="!mobileSimple"
-          style="
-            height: 115px;
-            width: 100%;
-            overflow-x: auto;
-            overflow-y: hidden;
-          "
-        >
-          <div class="row no-wrap q-gutter-md q-pr-md">
-            <q-card
-              v-for="wallet in g.user.wallets"
-              :key="wallet.id"
-              class="wallet-list-card"
-              bordered
-              tag="a"
-              :href="wallet.url"
-              :style="
-          g.wallet && g.wallet.id === wallet.id
-            ? `border: 1px solid ${primaryColor}; width: 250px; text-decoration: none;`
-            : 'width: 250px; text-decoration: none;'
-        "
-              :class="{
-            'active-wallet-card': g.wallet && g.wallet.id === wallet.id
-          }"
-            >
-              <q-card-section>
-                <div class="row items-center">
-                  <q-avatar
-                    size="lg"
-                    :color="
-                g.wallet && g.wallet.id === wallet.id
-                  ? $q.dark.isActive
-                    ? 'primary'
-                    : 'primary'
-                  : 'grey-5'
-              "
-                  >
-                    <q-icon
-                      name="flash_on"
-                      :size="$q.dark.isActive ? '21px' : '20px'"
-                      :color="$q.dark.isActive ? 'black' : 'grey-3'"
-                    ></q-icon>
-                  </q-avatar>
-                  <div
-                    class="text-h6 q-pl-md"
-                    :class="{
-                'text-bold': g.wallet && g.wallet.id === wallet.id
-              }"
-                    v-text="wallet.name"
-                  ></div>
-                </div>
-                <div class="row items-center q-pt-sm">
-                  <h6 class="q-my-none text-no-wrap">
-                    <strong v-text="wallet.fsat"></strong>
-                    <small> {{LNBITS_DENOMINATION}}</small>
-                  </h6>
-                </div>
-              </q-card-section>
-            </q-card>
-          </div>
-        </q-scroll-area>
         <div class="row">
           <div class="col-lg-9 col-12">
             <q-card
@@ -166,82 +103,6 @@
                 </div>
               </div>
             </q-card>
-=======
-
-        <q-card
-          :style="$q.screen.lt.md ? {
-            background: $q.screen.lt.md ? 'none !important': ''
-          , boxShadow: $q.screen.lt.md ? 'none !important': ''
-          , margin: $q.screen.lt.md && mobileSimple ? 'auto !important': ''
-          , width: $q.screen.lt.md && mobileSimple ? '90% !important': ''
-        } : ''"
-        >
-          <q-card-section>
-            <h3 class="q-my-none text-no-wrap">
-              <strong v-text="formattedBalance"></strong>
-              <small> {{LNBITS_DENOMINATION}}</small>
-              <lnbits-update-balance
-                :wallet_id="this.g.wallet.id"
-                @credit-value="handleBalanceUpdate"
-                class="q-ml-md"
-              ></lnbits-update-balance>
-            </h3>
-            <div class="row">
-              <div class="col">
-                <div v-if="g.wallet.currency">
-                  <span
-                    class="text-h5 text-italic"
-                    v-text="formattedFiatBalance"
-                    style="opacity: 0.75"
-                  ></span>
-                </div>
-              </div>
-              <div class="col">
-                <q-btn
-                  @click="simpleMobile()"
-                  color="primary"
-                  class="float-right lt-md"
-                  size="sm"
-                  flat
-                  :icon="mobileSimple ? 'unfold_more' : 'unfold_less'"
-                  :label="mobileSimple ? $t('more') : $t('less')"
-                ></q-btn>
-              </div>
-            </div>
-          </q-card-section>
-          <div class="row q-pb-md q-px-md q-col-gutter-md gt-sm">
-            <div class="col">
-              <q-btn
-                unelevated
-                color="primary"
-                class="full-width"
-                @click="showParseDialog"
-                :label="$t('paste_request')"
-              ></q-btn>
-            </div>
-            <div class="col">
-              <q-btn
-                unelevated
-                color="primary"
-                class="full-width"
-                @click="showReceiveDialog"
-                :label="$t('create_invoice')"
-              ></q-btn>
-            </div>
-            <div class="col">
-              <q-btn
-                unelevated
-                color="secondary"
-                icon="photo_camera"
-                @click="showCamera"
-                :label="$t('scan')"
-              >
-                <q-tooltip
-                  ><span v-text="$t('camera_tooltip')"></span
-                ></q-tooltip>
-              </q-btn>
-            </div>
->>>>>>> 0185f1e4
           </div>
           <div class="col-3" v-show="$q.screen.gt.md">
             <q-card class="q-ml-md q-pa-none" style="height: 135px">
