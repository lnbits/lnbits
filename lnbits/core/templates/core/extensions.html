--- conflicted
+++ resolved
@@ -315,7 +315,6 @@
       </div>
     </q-card>
   </q-dialog>
-<<<<<<< HEAD
   <q-dialog v-model="imageDialog" position="top">
     <div v-if="selectedImage.link" style="width: 1200px; max-width: 80vw">
       <q-video :ratio="16/9" :src="selectedImage.link"></q-video>
@@ -395,10 +394,8 @@
     </q-card>
   </q-dialog>
   <q-dialog v-model="showUpgradeDialog">
-=======
 
   <q-dialog v-model="showManageExtensionDialog">
->>>>>>> 2db5a83f
     <q-card v-if="selectedRelease" class="q-pa-lg lnbits__dialog-card">
       <q-card-section>
         <div v-if="selectedRelease.paymentRequest">
