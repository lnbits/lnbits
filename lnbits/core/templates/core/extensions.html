--- conflicted
+++ resolved
@@ -877,12 +877,9 @@
                 :href="selectedExtensionDetails.repo"
                 target="_blank"
                 rel="noopener noreferrer"
-<<<<<<< HEAD
                 class="q-pr-xs"
                 ><q-tooltip>repository</q-tooltip></q-btn
               >
-=======
-              ></q-btn>
             </div>
             <div class="q-mt-md">
               <b>
@@ -929,7 +926,6 @@
                   rel="noopener noreferrer"
                 ></q-btn>
               </div>
->>>>>>> cbe08614
             </div>
           </div>
         </div>
