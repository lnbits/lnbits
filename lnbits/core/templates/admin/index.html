--- conflicted
+++ resolved
@@ -137,21 +137,6 @@
         tab: 'funding',
         needsRestart: false,
         prettyFunding: new Map([
-<<<<<<< HEAD
-          ["VoidWallet", "Void Wallet"],
-          ["FakeWallet", "Fake Wallet"],
-          ["CoreLightningWallet", "Core Lightning"],
-          ["CoreLightningRestWallet", "Core Lightning"],
-          ["LndRestWallet", "Lightning Network Daemon (LND Rest)"],
-          ["LndWallet", "Lightning Network Daemon (LND)"],
-          ["LnTipsWallet", "LN.Tips"],
-          ["LNPayWallet", "LN Pay"],
-          ["EclairWallet", "Eclair (ACINQ)"],
-          ["LNbitsWallet", "LNBits"],
-          ["OpenNodeWallet", "OpenNode"],
-          ["ClicheWallet", "Cliche (NBD)"],
-          ["SparkWallet", "Spark"]
-=======
           ['VoidWallet', 'Void Wallet'],
           ['FakeWallet', 'Fake Wallet'],
           ['CoreLightningWallet', 'Core Lightning'],
@@ -165,7 +150,6 @@
           ['OpenNodeWallet', 'OpenNode'],
           ['ClicheWallet', 'Cliche (NBD)'],
           ['SparkWallet', 'Spark']
->>>>>>> 03b789d8
         ]),
         funding_sources: new Map([
           ['VoidWallet', null],
