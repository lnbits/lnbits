--- conflicted
+++ resolved
@@ -1,10 +1,6 @@
 // update cache version every time there is a new deployment
 // so the service worker reinitializes the cache
-<<<<<<< HEAD
-const CACHE_VERSION = 11
-=======
 const CACHE_VERSION = 15
->>>>>>> 4ec16b56
 const CURRENT_CACHE = `lnbits-${CACHE_VERSION}-`
 
 const getApiKey = request => {
