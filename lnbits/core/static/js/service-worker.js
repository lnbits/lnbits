// update cache version every time there is a new deployment
// so the service worker reinitializes the cache
<<<<<<< HEAD
const CACHE_VERSION = 9
=======
const CACHE_VERSION = 16
>>>>>>> 3fe33dfb
const CURRENT_CACHE = `lnbits-${CACHE_VERSION}-`

const getApiKey = request => {
  let api_key = request.headers.get('X-Api-Key')
  if (!api_key || api_key == 'undefined') {
    api_key = 'no_api_key'
  }
  return api_key
}

// on activation we clean up the previously registered service workers
self.addEventListener('activate', evt =>
  evt.waitUntil(
    caches.keys().then(cacheNames => {
      return Promise.all(
        cacheNames.map(cacheName => {
          const currentCacheVersion = cacheName.split('-').slice(-2, 2)
          if (currentCacheVersion !== CACHE_VERSION) {
            return caches.delete(cacheName)
          }
        })
      )
    })
  )
)

// The fetch handler serves responses for same-origin resources from a cache.
// If no response is found, it populates the runtime cache with the response
// from the network before returning it to the page.
self.addEventListener('fetch', event => {
  if (
    !event.request.url.startsWith(
      self.location.origin + '/api/v1/payments/sse'
    ) &&
    event.request.url.startsWith(self.location.origin) &&
    event.request.method == 'GET'
  ) {
    // Open the cache
    event.respondWith(
      caches.open(CURRENT_CACHE + getApiKey(event.request)).then(cache => {
        // Go to the network first
        return fetch(event.request)
          .then(fetchedResponse => {
            cache.put(event.request, fetchedResponse.clone())

            return fetchedResponse
          })
          .catch(() => {
            // If the network is unavailable, get
            return cache.match(event.request.url)
          })
      })
    )
  }
})<|MERGE_RESOLUTION|>--- conflicted
+++ resolved
@@ -1,10 +1,6 @@
 // update cache version every time there is a new deployment
 // so the service worker reinitializes the cache
-<<<<<<< HEAD
-const CACHE_VERSION = 9
-=======
 const CACHE_VERSION = 16
->>>>>>> 3fe33dfb
 const CURRENT_CACHE = `lnbits-${CACHE_VERSION}-`
 
 const getApiKey = request => {
