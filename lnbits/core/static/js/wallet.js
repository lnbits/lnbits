/* globals windowMixin, decode, Vue, VueQrcodeReader, VueQrcode, Quasar, LNbits, _, EventHub, Chart, decryptLnurlPayAES */

Vue.component(VueQrcode.name, VueQrcode)
Vue.use(VueQrcodeReader)

function generateChart(canvas, payments) {
  var txs = []
  var n = 0
  var data = {
    labels: [],
    income: [],
    outcome: [],
    cumulative: []
  }

  _.each(
    payments.filter(p => !p.pending).sort((a, b) => a.time - b.time),
    tx => {
      txs.push({
        hour: Quasar.utils.date.formatDate(tx.date, 'YYYY-MM-DDTHH:00'),
        sat: tx.sat
      })
    }
  )

  _.each(_.groupBy(txs, 'hour'), (value, day) => {
    var income = _.reduce(
      value,
      (memo, tx) => (tx.sat >= 0 ? memo + tx.sat : memo),
      0
    )
    var outcome = _.reduce(
      value,
      (memo, tx) => (tx.sat < 0 ? memo + Math.abs(tx.sat) : memo),
      0
    )
    n = n + income - outcome
    data.labels.push(day)
    data.income.push(income)
    data.outcome.push(outcome)
    data.cumulative.push(n)
  })

  new Chart(canvas.getContext('2d'), {
    type: 'bar',
    data: {
      labels: data.labels,
      datasets: [
        {
          data: data.cumulative,
          type: 'line',
          label: 'balance',
          backgroundColor: '#673ab7', // deep-purple
          borderColor: '#673ab7',
          borderWidth: 4,
          pointRadius: 3,
          fill: false
        },
        {
          data: data.income,
          type: 'bar',
          label: 'in',
          barPercentage: 0.75,
          backgroundColor: window.Color('rgb(76,175,80)').alpha(0.5).rgbString() // green
        },
        {
          data: data.outcome,
          type: 'bar',
          label: 'out',
          barPercentage: 0.75,
          backgroundColor: window.Color('rgb(233,30,99)').alpha(0.5).rgbString() // pink
        }
      ]
    },
    options: {
      title: {
        text: 'Chart.js Combo Time Scale'
      },
      tooltips: {
        mode: 'index',
        intersect: false
      },
      scales: {
        xAxes: [
          {
            type: 'time',
            display: true,
            offset: true,
            time: {
              minUnit: 'hour',
              stepSize: 3
            }
          }
        ]
      },
      // performance tweaks
      animation: {
        duration: 0
      },
      elements: {
        line: {
          tension: 0
        }
      }
    }
  })
}

new Vue({
  el: '#vue',
  mixins: [windowMixin],
  data: function () {
    return {
      user: LNbits.map.user(window.user),
      receive: {
        show: false,
        status: 'pending',
        paymentReq: null,
        paymentHash: null,
        minMax: [0, 2100000000000000],
        lnurl: null,
        units: ['sat'],
        unit: 'sat',
        data: {
          amount: null,
          memo: ''
        }
      },
      parse: {
        show: false,
        invoice: null,
        lnurlpay: null,
        lnurlauth: null,
        data: {
          request: '',
          amount: 0,
          comment: ''
        },
        paymentChecker: null,
        camera: {
          show: false,
          camera: 'auto'
        }
      },
      payments: [],
      paymentsTable: {
        columns: [
          {
            name: 'memo',
            align: 'left',
            label: 'Memo',
            field: 'memo'
          },
          {
            name: 'date',
            align: 'left',
            label: 'Date',
            field: 'date',
            sortable: true
          },
          {
            name: 'sat',
            align: 'right',
            label: 'Amount (sat)',
            field: 'sat',
            sortable: true
          },
          {
            name: 'fee',
            align: 'right',
            label: 'Fee (msat)',
            field: 'fee'
          }
        ],
        pagination: {
          rowsPerPage: 10
        },
        filter: null
      },
      paymentsChart: {
        show: false
      },
      disclaimerDialog: {
        show: false,
        location: window.location
      },
      balance: 0,
      savingFormats: null,
      savedUser: {
        activeFormat: null
      }
    }
  },
  computed: {
    formattedBalance: function () {
      return LNbits.utils.formatSat(this.balance || this.g.wallet.sat)
    },
    filteredPayments: function () {
      var q = this.paymentsTable.filter
      if (!q || q === '') return this.payments

      return LNbits.utils.search(this.payments, q)
    },
    canPay: function () {
      if (!this.parse.invoice) return false
      return this.parse.invoice.sat <= this.balance
    },
    pendingPaymentsExist: function () {
      return this.payments.findIndex(payment => payment.pending) !== -1
    }
  },
  filters: {
    msatoshiFormat: function (value) {
      return LNbits.utils.formatSat(value / 1000)
    }
  },
  methods: {
    paymentTableRowKey: function (row) {
      return row.payment_hash + row.amount
    },
    closeCamera: function () {
      this.parse.camera.show = false
    },
    showCamera: function () {
      this.parse.camera.show = true
    },
    showChart: function () {
      this.paymentsChart.show = true
      this.$nextTick(() => {
        generateChart(this.$refs.canvas, this.payments)
      })
    },
    showReceiveDialog: function () {
      this.receive.show = true
      this.receive.status = 'pending'
      this.receive.paymentReq = null
      this.receive.paymentHash = null
      this.receive.data.amount = null
      this.receive.data.memo = null
      this.receive.unit = 'sat'
      this.receive.paymentChecker = null
      this.receive.minMax = [0, 2100000000000000]
      this.receive.lnurl = null
    },
    showParseDialog: function () {
      this.parse.show = true
      this.parse.invoice = null
      this.parse.lnurlpay = null
      this.parse.lnurlauth = null
      this.parse.data.request = ''
      this.parse.data.comment = ''
      this.parse.data.paymentChecker = null
      this.parse.camera.show = false
    },
    closeReceiveDialog: function () {
      setTimeout(() => {
        clearInterval(this.receive.paymentChecker)
      }, 10000)
    },
    closeParseDialog: function () {
      setTimeout(() => {
        clearInterval(this.parse.paymentChecker)
      }, 10000)
    },
    onPaymentReceived: function (paymentHash) {
      this.fetchPayments()
      this.fetchBalance()

      if (this.receive.paymentHash === paymentHash) {
        this.receive.show = false
        this.receive.paymentHash = null
        clearInterval(this.receive.paymentChecker)
      }
    },
    createInvoice: function () {
      this.receive.status = 'loading'

      LNbits.api
        .createInvoice(
          this.g.wallet,
          this.receive.data.amount,
          this.receive.data.memo,
          this.receive.unit,
          this.receive.lnurl && this.receive.lnurl.callback
        )
        .then(response => {
          this.receive.status = 'success'
          this.receive.paymentReq = response.data.payment_request
          this.receive.paymentHash = response.data.payment_hash

          if (response.data.lnurl_response !== null) {
            if (response.data.lnurl_response === false) {
              response.data.lnurl_response = `Unable to connect`
            }

            if (typeof response.data.lnurl_response === 'string') {
              // failure
              this.$q.notify({
                timeout: 5000,
                type: 'warning',
                message: `${this.receive.lnurl.domain} lnurl-withdraw call failed.`,
                caption: response.data.lnurl_response
              })
              return
            } else if (response.data.lnurl_response === true) {
              // success
              this.$q.notify({
                timeout: 5000,
                message: `Invoice sent to ${this.receive.lnurl.domain}!`,
                spinner: true
              })
            }
          }

          clearInterval(this.receive.paymentChecker)
          setTimeout(() => {
            clearInterval(this.receive.paymentChecker)
          }, 40000)
          this.receive.paymentChecker = setInterval(() => {
            let hash = response.data.payment_hash

            LNbits.api.getPayment(this.g.wallet, hash).then(response => {
              if (response.data.paid) {
                this.onPaymentReceived(hash)
              }
            })
          }, 5000)
        })
        .catch(err => {
          LNbits.utils.notifyApiError(err)
          this.receive.status = 'pending'
        })
    },
    decodeQR: function (res) {
      this.parse.data.request = res
      this.decodeRequest()
      this.parse.camera.show = false
    },
    decodeRequest: function () {
      this.parse.show = true

      if (this.parse.data.request.startsWith('lightning:')) {
        this.parse.data.request = this.parse.data.request.slice(10)
      } else if (this.parse.data.request.startsWith('lnurl:')) {
        this.parse.data.request = this.parse.data.request.slice(6)
      } else if (this.parse.data.request.indexOf('lightning=lnurl1') !== -1) {
        this.parse.data.request = this.parse.data.request
          .split('lightning=')[1]
          .split('&')[0]
      }

      if (this.parse.data.request.toLowerCase().startsWith('lnurl1')) {
        LNbits.api
          .request(
            'GET',
            '/api/v1/lnurlscan/' + this.parse.data.request,
            this.g.wallet.adminkey
          )
          .catch(err => {
            LNbits.utils.notifyApiError(err)
          })
          .then(response => {
            let data = response.data

            if (data.status === 'ERROR') {
              this.$q.notify({
                timeout: 5000,
                type: 'warning',
                message: `${data.domain} lnurl call failed.`,
                caption: data.reason
              })
              return
            }

            if (data.kind === 'pay') {
              this.parse.lnurlpay = Object.freeze(data)
              this.parse.data.amount = data.minSendable / 1000
            } else if (data.kind === 'auth') {
              this.parse.lnurlauth = Object.freeze(data)
            } else if (data.kind === 'withdraw') {
              this.parse.show = false
              this.receive.show = true
              this.receive.status = 'pending'
              this.receive.paymentReq = null
              this.receive.paymentHash = null
              this.receive.data.amount = data.maxWithdrawable / 1000
              this.receive.data.memo = data.defaultDescription
              this.receive.minMax = [
                data.minWithdrawable / 1000,
                data.maxWithdrawable / 1000
              ]
              this.receive.lnurl = {
                domain: data.domain,
                callback: data.callback,
                fixed: data.fixed
              }
            }
          })
        return
      }

      let invoice
      try {
        invoice = decode(this.parse.data.request)
      } catch (error) {
        this.$q.notify({
          timeout: 3000,
          type: 'warning',
          message: error + '.',
          caption: '400 BAD REQUEST'
        })
        this.parse.show = false
        return
      }

      let cleanInvoice = {
        msat: invoice.human_readable_part.amount,
        sat: invoice.human_readable_part.amount / 1000,
        fsat: LNbits.utils.formatSat(invoice.human_readable_part.amount / 1000)
      }

      _.each(invoice.data.tags, tag => {
        if (_.isObject(tag) && _.has(tag, 'description')) {
          if (tag.description === 'payment_hash') {
            cleanInvoice.hash = tag.value
          } else if (tag.description === 'description') {
            cleanInvoice.description = tag.value
          } else if (tag.description === 'expiry') {
            var expireDate = new Date(
              (invoice.data.time_stamp + tag.value) * 1000
            )
            cleanInvoice.expireDate = Quasar.utils.date.formatDate(
              expireDate,
              'YYYY-MM-DDTHH:mm:ss.SSSZ'
            )
            cleanInvoice.expired = false // TODO
          }
        }
      })

      this.parse.invoice = Object.freeze(cleanInvoice)
    },
    payInvoice: function () {
      let dismissPaymentMsg = this.$q.notify({
        timeout: 0,
        message: 'Processing payment...'
      })

      LNbits.api
        .payInvoice(this.g.wallet, this.parse.data.request)
        .then(response => {
          clearInterval(this.parse.paymentChecker)
          setTimeout(() => {
            clearInterval(this.parse.paymentChecker)
          }, 40000)
          this.parse.paymentChecker = setInterval(() => {
            LNbits.api
              .getPayment(this.g.wallet, response.data.payment_hash)
              .then(res => {
                if (res.data.paid) {
                  this.parse.show = false
                  clearInterval(this.parse.paymentChecker)
                  dismissPaymentMsg()
                  this.fetchPayments()
                  this.fetchBalance()
                }
              })
          }, 2000)
        })
        .catch(err => {
          dismissPaymentMsg()
          LNbits.utils.notifyApiError(err)
        })
    },
    payLnurl: function () {
      let dismissPaymentMsg = this.$q.notify({
        timeout: 0,
        message: 'Processing payment...'
      })

      LNbits.api
        .payLnurl(
          this.g.wallet,
          this.parse.lnurlpay.callback,
          this.parse.lnurlpay.description_hash,
          this.parse.data.amount * 1000,
          this.parse.lnurlpay.description.slice(0, 120),
          this.parse.data.comment
        )
        .then(response => {
          this.parse.show = false

          clearInterval(this.parse.paymentChecker)
          setTimeout(() => {
            clearInterval(this.parse.paymentChecker)
          }, 40000)
          this.parse.paymentChecker = setInterval(() => {
            LNbits.api
              .getPayment(this.g.wallet, response.data.payment_hash)
              .then(res => {
                if (res.data.paid) {
                  dismissPaymentMsg()
                  clearInterval(this.parse.paymentChecker)
                  this.fetchPayments()
                  this.fetchBalance()

                  // show lnurlpay success action
                  if (response.data.success_action) {
                    switch (response.data.success_action.tag) {
                      case 'url':
                        this.$q.notify({
                          message: `<a target="_blank" style="color: inherit" href="${response.data.success_action.url}">${response.data.success_action.url}</a>`,
                          caption: response.data.success_action.description,
                          html: true,
                          type: 'positive',
                          timeout: 0,
                          closeBtn: true
                        })
                        break
                      case 'message':
                        this.$q.notify({
                          message: response.data.success_action.message,
                          type: 'positive',
                          timeout: 0,
                          closeBtn: true
                        })
                        break
                      case 'aes':
                        LNbits.api
                          .getPayment(this.g.wallet, response.data.payment_hash)
                          .then(({data: payment}) =>
                            decryptLnurlPayAES(
                              response.data.success_action,
                              payment.preimage
                            )
                          )
                          .then(value => {
                            this.$q.notify({
                              message: value,
                              caption: response.data.success_action.description,
                              html: true,
                              type: 'positive',
                              timeout: 0,
                              closeBtn: true
                            })
                          })
                        break
                    }
                  }
                }
              })
          }, 2000)
        })
        .catch(err => {
          dismissPaymentMsg()
          LNbits.utils.notifyApiError(err)
        })
    },
    authLnurl: function () {
      let dismissAuthMsg = this.$q.notify({
        timeout: 10,
        message: 'Performing authentication...'
      })

      LNbits.api
        .authLnurl(this.g.wallet, this.parse.lnurlauth.callback)
        .then(response => {
          dismissAuthMsg()
          this.$q.notify({
            message: `Authentication successful.`,
            type: 'positive',
            timeout: 3500
          })
          this.parse.show = false
        })
        .catch(err => {
          dismissAuthMsg()
          if (err.response.data.reason) {
            this.$q.notify({
              message: `Authentication failed. ${this.parse.lnurlauth.domain} says:`,
              caption: err.response.data.reason,
              type: 'warning',
              timeout: 5000
            })
          } else {
            LNbits.utils.notifyApiError(err)
          }
        })
    },
    deleteWallet: function (walletId, user) {
      LNbits.utils
        .confirmDialog('Are you sure you want to delete this wallet?')
        .onOk(() => {
          LNbits.href.deleteWallet(walletId, user)
        })
    },
    fetchPayments: function () {
      return LNbits.api.getPayments(this.g.wallet).then(response => {
        this.payments = response.data
          .map(obj => {
            return LNbits.map.payment(obj)
          })
          .sort((a, b) => {
            return b.time - a.time
          })
      })
    },
    fetchBalance: function () {
      LNbits.api.getWallet(this.g.wallet).then(response => {
        this.balance = Math.round(response.data.balance / 1000)
        EventHub.$emit('update-wallet-balance', [
          this.g.wallet.id,
          this.balance
        ])
      })
    },
    exportCSV: function () {
      LNbits.utils.exportCSV(this.paymentsTable.columns, this.payments)
    },
    saveUserToLocal: function (del = false) {
      if (this.savedUser.activeFormat != 'local') return
      let _users = JSON.parse(window.localStorage.getItem('lnbits.users')) || []
      let users = _users.filter(obj => obj.id != this.user.id)

      let saveUser = {
        id: this.user.id,
        activeFormat: this.savedUser.activeFormat
        // maybe in the future store wallets ?
        // wallets: this.user.wallets.map(cur => ({
        //   id: cur.id,
        //   name: cur.name,
        //   url: `/wallet?usr=${this.user.id}&wal=${cur.id}`
        // }))
      }
      window.localStorage.setItem(
        'lnbits.users',
        JSON.stringify(del ? [...users] : [...users, saveUser])
      )
    },
    setActiveFormat: function (format) {
      if (this.savedUser.activeFormat == format) {
        this.saveUserToLocal(true)
        this.savedUser.activeFormat = null
      } else {
        this.savedUser.activeFormat = format
        this.saveUserToLocal()
      }
    }
  },
  watch: {
    payments: function () {
      this.fetchBalance()
    }
  },
  created: function () {
    this.fetchBalance()
    this.fetchPayments()

    LNbits.api
      .request('GET', '/api/v1/currencies')
      .then(response => {
        this.receive.units = ['sat', ...response.data]
      })
      .catch(err => {
        LNbits.utils.notifyApiError(err)
      })
  },
  mounted: function () {
    // show disclaimer
    if (
      this.$refs.disclaimer &&
      !this.$q.localStorage.getItem('lnbits.disclaimerShown')
    ) {
      this.disclaimerDialog.show = true
      this.$q.localStorage.set('lnbits.disclaimerShown', true)
    }

    const removeURLQuery = url => {
      //let currentUrl = url
      let cleanUrl = url.split('?')[0]
      return cleanUrl
    }

    let allowSaving = JSON.parse(window.localStorage.getItem('lnbits.saving'))
    let users = JSON.parse(window.localStorage.getItem('lnbits.users'))
    if (allowSaving) {
      this.savingFormats = allowSaving.formats
      if (users && users.map(c => c.id).includes(this.user.id)) {
        let user = users.find(cur => cur.id == this.user.id)
        this.savedUser = user

        window.history.pushState(
          {usr: this.user.id},
          '',
          removeURLQuery(window.location.href)
        )

<<<<<<< HEAD
        console.log(window.history.state)
=======
        console.log(window.history)
>>>>>>> f0dda9ca
      }
    }

    LNbits.events.onInvoicePaid(this.g.wallet, payment =>
      this.onPaymentReceived(payment.payment_hash)
    )
  }
})<|MERGE_RESOLUTION|>--- conflicted
+++ resolved
@@ -695,11 +695,7 @@
           removeURLQuery(window.location.href)
         )
 
-<<<<<<< HEAD
-        console.log(window.history.state)
-=======
         console.log(window.history)
->>>>>>> f0dda9ca
       }
     }
 
