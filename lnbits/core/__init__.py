from fastapi import APIRouter

from .db import core_app_extra, db
from .views.admin_api import admin_router
from .views.api import api_router

# this compat is needed for usermanager extension
from .views.generic import generic_router, update_user_extension
<<<<<<< HEAD
=======
from .views.node_api import node_router, public_node_router, super_node_router
>>>>>>> 03b789d8
from .views.public_api import public_router

# backwards compatibility for extensions
core_app = APIRouter(tags=["Core"])


def init_core_routers(app):
    app.include_router(core_app)
    app.include_router(generic_router)
    app.include_router(public_router)
    app.include_router(api_router)
<<<<<<< HEAD
=======
    app.include_router(node_router)
    app.include_router(super_node_router)
    app.include_router(public_node_router)
>>>>>>> 03b789d8
    app.include_router(admin_router)<|MERGE_RESOLUTION|>--- conflicted
+++ resolved
@@ -6,10 +6,7 @@
 
 # this compat is needed for usermanager extension
 from .views.generic import generic_router, update_user_extension
-<<<<<<< HEAD
-=======
 from .views.node_api import node_router, public_node_router, super_node_router
->>>>>>> 03b789d8
 from .views.public_api import public_router
 
 # backwards compatibility for extensions
@@ -21,10 +18,7 @@
     app.include_router(generic_router)
     app.include_router(public_router)
     app.include_router(api_router)
-<<<<<<< HEAD
-=======
     app.include_router(node_router)
     app.include_router(super_node_router)
     app.include_router(public_node_router)
->>>>>>> 03b789d8
     app.include_router(admin_router)