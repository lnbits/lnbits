import datetime
import hashlib
import hmac
import json
import time
from sqlite3 import Row
from typing import Callable, Dict, List, NamedTuple, Optional

from ecdsa import SECP256k1, SigningKey
from lnurl import encode as lnurl_encode
from loguru import logger
from pydantic import BaseModel

from lnbits.db import Connection, FilterModel, FromRowModel
from lnbits.helpers import url_for
<<<<<<< HEAD
from lnbits.settings import get_wallet_class, settings
=======
from lnbits.settings import settings
from lnbits.wallets import get_wallet_class
from lnbits.wallets.base import PaymentStatus
>>>>>>> bc55d52e


class Wallet(BaseModel):
    id: str
    name: str
    user: str
    adminkey: str
    inkey: str
    balance_msat: int

    @property
    def balance(self) -> int:
        return self.balance_msat // 1000

    @property
    def withdrawable_balance(self) -> int:
        from .services import fee_reserve

        return self.balance_msat - fee_reserve(self.balance_msat)

    @property
    def lnurlwithdraw_full(self) -> str:
        url = url_for("/withdraw", external=True, usr=self.user, wal=self.id)
        try:
            return lnurl_encode(url)
        except:
            return ""

    def lnurlauth_key(self, domain: str) -> SigningKey:
        hashing_key = hashlib.sha256(self.id.encode()).digest()
        linking_key = hmac.digest(hashing_key, domain.encode(), "sha256")

        return SigningKey.from_string(
            linking_key, curve=SECP256k1, hashfunc=hashlib.sha256
        )

    async def get_payment(self, payment_hash: str) -> Optional["Payment"]:
        from .crud import get_standalone_payment

        return await get_standalone_payment(payment_hash)


class User(BaseModel):
    id: str
    email: Optional[str] = None
    extensions: List[str] = []
    wallets: List[Wallet] = []
    password: Optional[str] = None
    admin: bool = False
    super_user: bool = False

    @property
    def wallet_ids(self) -> List[str]:
        return [wallet.id for wallet in self.wallets]

    def get_wallet(self, wallet_id: str) -> Optional["Wallet"]:
        w = [wallet for wallet in self.wallets if wallet.id == wallet_id]
        return w[0] if w else None

    @classmethod
    def is_extension_for_user(cls, ext: str, user: str) -> bool:
        if ext not in settings.lnbits_admin_extensions:
            return True
        if user == settings.super_user:
            return True
        if user in settings.lnbits_admin_users:
            return True
        return False


class PaymentStatus(NamedTuple):
    paid: Optional[bool] = None
    fee_msat: Optional[int] = None
    preimage: Optional[str] = None

    @property
    def pending(self) -> bool:
        return self.paid is not True

    @property
    def failed(self) -> bool:
        return self.paid is False

    def __str__(self) -> str:
        if self.paid is True:
            return "settled"
        elif self.paid is False:
            return "failed"
        elif self.paid is None:
            return "still pending"
        else:
            return "unknown (should never happen)"


class Payment(FromRowModel):
    checking_id: str
    pending: bool
    amount: int
    fee: int
    memo: Optional[str]
    time: int
    bolt11: str
    preimage: str
    payment_hash: str
    expiry: Optional[float]
    extra: Dict = {}
    wallet_id: str
    webhook: Optional[str]
    webhook_status: Optional[int]

    @classmethod
    def from_row(cls, row: Row):
        return cls(
            checking_id=row["checking_id"],
            payment_hash=row["hash"] or "0" * 64,
            bolt11=row["bolt11"] or "",
            preimage=row["preimage"] or "0" * 64,
            extra=json.loads(row["extra"] or "{}"),
            pending=row["pending"],
            amount=row["amount"],
            fee=row["fee"],
            memo=row["memo"],
            time=row["time"],
            expiry=row["expiry"],
            wallet_id=row["wallet"],
            webhook=row["webhook"],
            webhook_status=row["webhook_status"],
        )

    @property
    def tag(self) -> Optional[str]:
        if self.extra is None:
            return ""
        return self.extra.get("tag")

    @property
    def msat(self) -> int:
        return self.amount

    @property
    def sat(self) -> int:
        return self.amount // 1000

    @property
    def is_in(self) -> bool:
        return self.amount > 0

    @property
    def is_out(self) -> bool:
        return self.amount < 0

    @property
    def is_expired(self) -> bool:
        return self.expiry < time.time() if self.expiry else False

    @property
    def is_uncheckable(self) -> bool:
        return self.checking_id.startswith("internal_")

    async def update_status(
        self,
        status: PaymentStatus,
        conn: Optional[Connection] = None,
    ) -> None:
        from .crud import update_payment_details

        await update_payment_details(
            checking_id=self.checking_id,
            pending=status.pending,
            fee=status.fee_msat,
            preimage=status.preimage,
            conn=conn,
        )

    async def set_pending(self, pending: bool) -> None:
        from .crud import update_payment_status

        await update_payment_status(self.checking_id, pending)

    async def check_status(
        self,
        conn: Optional[Connection] = None,
    ) -> PaymentStatus:
        if self.is_uncheckable:
            return PaymentStatus(None)

        logger.debug(
            f"Checking {'outgoing' if self.is_out else 'incoming'} pending payment {self.checking_id}"
        )

        WALLET = get_wallet_class()
        if self.is_out:
            status = await WALLET.get_payment_status(self)
        else:
            status = await WALLET.get_invoice_status(self)

        logger.debug(f"Status: {status}")

        if self.is_in and status.pending and self.is_expired and self.expiry:
            expiration_date = datetime.datetime.fromtimestamp(self.expiry)
            logger.debug(
                f"Deleting expired incoming pending payment {self.checking_id}: expired {expiration_date}"
            )
            await self.delete(conn)
        elif self.is_out and status.failed:
            logger.warning(
                f"Deleting outgoing failed payment {self.checking_id}: {status}"
            )
            await self.delete(conn)
        elif not status.pending:
            logger.info(
                f"Marking '{'in' if self.is_in else 'out'}' {self.checking_id} as not pending anymore: {status}"
            )
            await self.update_status(status, conn=conn)
        return status

    async def delete(self, conn: Optional[Connection] = None) -> None:
        from .crud import delete_payment

        await delete_payment(self.checking_id, conn=conn)


class PaymentFilters(FilterModel):
    __search_fields__ = ["memo", "amount"]

    checking_id: str
    amount: int
    fee: int
    memo: Optional[str]
    time: datetime.datetime
    bolt11: str
    preimage: str
    payment_hash: str
    expiry: Optional[datetime.datetime]
    extra: Dict = {}
    wallet_id: str
    webhook: Optional[str]
    webhook_status: Optional[int]


class BalanceCheck(BaseModel):
    wallet: str
    service: str
    url: str

    @classmethod
    def from_row(cls, row: Row):
        return cls(wallet=row["wallet"], service=row["service"], url=row["url"])


class CoreAppExtra:
    register_new_ext_routes: Callable
    register_new_ratelimiter: Callable


class TinyURL(BaseModel):
    id: str
    url: str
    endless: bool
    wallet: str
    time: float

    @classmethod
    def from_row(cls, row: Row):
        return cls(**dict(row))<|MERGE_RESOLUTION|>--- conflicted
+++ resolved
@@ -13,13 +13,8 @@
 
 from lnbits.db import Connection, FilterModel, FromRowModel
 from lnbits.helpers import url_for
-<<<<<<< HEAD
-from lnbits.settings import get_wallet_class, settings
-=======
 from lnbits.settings import settings
 from lnbits.wallets import get_wallet_class
-from lnbits.wallets.base import PaymentStatus
->>>>>>> bc55d52e
 
 
 class Wallet(BaseModel):
