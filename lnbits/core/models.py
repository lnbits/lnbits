--- conflicted
+++ resolved
@@ -13,13 +13,8 @@
 
 from lnbits.db import Connection, FilterModel, FromRowModel
 from lnbits.helpers import url_for
-<<<<<<< HEAD
-from lnbits.settings import get_wallet_class, settings
-=======
 from lnbits.settings import settings
 from lnbits.wallets import get_wallet_class
-from lnbits.wallets.base import PaymentStatus
->>>>>>> 67d4030f
 
 
 class Wallet(BaseModel):
