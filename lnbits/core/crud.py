import json
import datetime
from uuid import uuid4
from typing import List, Optional, Dict, Any
from urllib.parse import urlparse

from lnbits import bolt11
from lnbits.db import Connection, POSTGRES, COCKROACH
from lnbits.settings import DEFAULT_WALLET_NAME, LNBITS_ADMIN_USERS

from . import db
from .models import User, Wallet, Payment, BalanceCheck

# accounts
# --------


async def create_account(
    *, is_admin: Optional[bool] = False, conn: Optional[Connection] = None
) -> User:
    user_id = uuid4().hex
    await (conn or db).execute(
        "INSERT INTO accounts (id, admin) VALUES (?, ?)",
        (
            user_id,
            is_admin,
        ),
    )

    new_account = await get_account(user_id=user_id, conn=conn)
    assert new_account, "Newly created account couldn't be retrieved"

    return new_account


async def get_account(
    user_id: str, conn: Optional[Connection] = None
) -> Optional[User]:
    row = await (conn or db).fetchone(
        "SELECT id, email, pass as password FROM accounts WHERE id = ?", (user_id,)
    )

    return User(**row) if row else None


async def make_admin(
    user_id: str, conn: Optional[Connection] = None
) -> Optional[Wallet]:
    await (conn or db).execute(
        """
        UPDATE accounts SET
            admin = ?
        WHERE id = ?
        """,
        (True, user_id),
    )


async def get_user(user_id: str, conn: Optional[Connection] = None) -> Optional[User]:
    user = await (conn or db).fetchone(
        "SELECT id, email, admin FROM accounts WHERE id = ?", (user_id,)
    )

    if user:
        extensions = await (conn or db).fetchall(
            """SELECT extension FROM extensions WHERE "user" = ? AND active""",
            (user_id,),
        )
        wallets = await (conn or db).fetchall(
            """
            SELECT *, COALESCE((SELECT balance FROM balances WHERE wallet = wallets.id), 0) AS balance_msat
            FROM wallets
            WHERE "user" = ?
            """,
            (user_id,),
        )
    else:
        return None

    return User(
        id=user["id"],
        email=user["email"],
        extensions=[e[0] for e in extensions],
        wallets=[Wallet(**w) for w in wallets],
        admin=user["id"] in [x.strip() for x in LNBITS_ADMIN_USERS]
        if LNBITS_ADMIN_USERS
<<<<<<< HEAD
        else (user["admin"] or False),
=======
        else False,
>>>>>>> 10492ec3
    )


async def update_user_extension(
    *, user_id: str, extension: str, active: bool, conn: Optional[Connection] = None
) -> None:
    await (conn or db).execute(
        """
        INSERT INTO extensions ("user", extension, active) VALUES (?, ?, ?)
        ON CONFLICT ("user", extension) DO UPDATE SET active = ?
        """,
        (user_id, extension, active, active),
    )


# wallets
# -------


async def create_wallet(
    *,
    user_id: str,
    wallet_name: Optional[str] = None,
    conn: Optional[Connection] = None,
) -> Wallet:
    wallet_id = uuid4().hex
    await (conn or db).execute(
        """
        INSERT INTO wallets (id, name, "user", adminkey, inkey)
        VALUES (?, ?, ?, ?, ?)
        """,
        (
            wallet_id,
            wallet_name or DEFAULT_WALLET_NAME,
            user_id,
            uuid4().hex,
            uuid4().hex,
        ),
    )

    new_wallet = await get_wallet(wallet_id=wallet_id, conn=conn)
    assert new_wallet, "Newly created wallet couldn't be retrieved"

    return new_wallet


async def update_wallet(
    wallet_id: str, new_name: str, conn: Optional[Connection] = None
) -> Optional[Wallet]:
    await (conn or db).execute(
        """
        UPDATE wallets SET
            name = ?
        WHERE id = ?
        """,
        (new_name, wallet_id),
    )


async def delete_wallet(
    *, user_id: str, wallet_id: str, conn: Optional[Connection] = None
) -> None:
    await (conn or db).execute(
        """
        UPDATE wallets AS w
        SET
            "user" = 'del:' || w."user",
            adminkey = 'del:' || w.adminkey,
            inkey = 'del:' || w.inkey
        WHERE id = ? AND "user" = ?
        """,
        (wallet_id, user_id),
    )


async def get_wallet(
    wallet_id: str, conn: Optional[Connection] = None
) -> Optional[Wallet]:
    row = await (conn or db).fetchone(
        """
        SELECT *, COALESCE((SELECT balance FROM balances WHERE wallet = wallets.id), 0) AS balance_msat
        FROM wallets
        WHERE id = ?
        """,
        (wallet_id,),
    )

    return Wallet(**row) if row else None


async def get_wallet_for_key(
    key: str, key_type: str = "invoice", conn: Optional[Connection] = None
) -> Optional[Wallet]:
    row = await (conn or db).fetchone(
        """
        SELECT *, COALESCE((SELECT balance FROM balances WHERE wallet = wallets.id), 0) AS balance_msat
        FROM wallets
        WHERE adminkey = ? OR inkey = ?
        """,
        (key, key),
    )

    if not row:
        return None

    if key_type == "admin" and row["adminkey"] != key:
        return None

    return Wallet(**row)


# wallet payments
# ---------------


async def get_standalone_payment(
    checking_id_or_hash: str, conn: Optional[Connection] = None
) -> Optional[Payment]:
    row = await (conn or db).fetchone(
        """
        SELECT *
        FROM apipayments
        WHERE checking_id = ? OR hash = ?
        LIMIT 1
        """,
        (checking_id_or_hash, checking_id_or_hash),
    )

    return Payment.from_row(row) if row else None


async def get_wallet_payment(
    wallet_id: str, payment_hash: str, conn: Optional[Connection] = None
) -> Optional[Payment]:
    row = await (conn or db).fetchone(
        """
        SELECT *
        FROM apipayments
        WHERE wallet = ? AND hash = ?
        """,
        (wallet_id, payment_hash),
    )

    return Payment.from_row(row) if row else None


async def get_payments(
    *,
    wallet_id: Optional[str] = None,
    complete: bool = False,
    pending: bool = False,
    outgoing: bool = False,
    incoming: bool = False,
    since: Optional[int] = None,
    exclude_uncheckable: bool = False,
    limit: Optional[int] = None,
    offset: Optional[int] = None,
    conn: Optional[Connection] = None,
) -> List[Payment]:
    """
    Filters payments to be returned by complete | pending | outgoing | incoming.
    """

    args: List[Any] = []
    clause: List[str] = []

    if since != None:
        if db.type == POSTGRES:
            clause.append("time > to_timestamp(?)")
        elif db.type == COCKROACH:
            clause.append("time > cast(? AS timestamp)")
        else:
            clause.append("time > ?")
        args.append(since)

    if wallet_id:
        clause.append("wallet = ?")
        args.append(wallet_id)

    if complete and pending:
        pass
    elif complete:
        clause.append("((amount > 0 AND pending = false) OR amount < 0)")
    elif pending:
        clause.append("pending = true")
    else:
        pass

    if outgoing and incoming:
        pass
    elif outgoing:
        clause.append("amount < 0")
    elif incoming:
        clause.append("amount > 0")
    else:
        pass

    if exclude_uncheckable:  # checkable means it has a checking_id that isn't internal
        clause.append("checking_id NOT LIKE 'temp_%'")
        clause.append("checking_id NOT LIKE 'internal_%'")

    limit_clause = f"LIMIT {limit}" if type(limit) == int and limit > 0 else ""
    offset_clause = f"OFFSET {offset}" if type(offset) == int and offset > 0 else ""
    # combine limit and offset clauses
    limit_offset_clause = (
        f"{limit_clause} {offset_clause}"
        if limit_clause and offset_clause
        else limit_clause or offset_clause
    )

    where = ""
    if clause:
        where = f"WHERE {' AND '.join(clause)}"

    rows = await (conn or db).fetchall(
        f"""
        SELECT *
        FROM apipayments
        {where}
        ORDER BY time DESC
        {limit_offset_clause}
        """,
        tuple(args),
    )
    return [Payment.from_row(row) for row in rows]


async def delete_expired_invoices(
    conn: Optional[Connection] = None,
) -> None:
    # first we delete all invoices older than one month
    await (conn or db).execute(
        f"""
        DELETE FROM apipayments
        WHERE pending = true AND amount > 0
          AND time < {db.timestamp_now} - {db.interval_seconds(2592000)}
        """
    )

    # then we delete all expired invoices, checking one by one
    rows = await (conn or db).fetchall(
        f"""
        SELECT bolt11
        FROM apipayments
        WHERE pending = true
          AND bolt11 IS NOT NULL
          AND amount > 0 AND time < {db.timestamp_now} - {db.interval_seconds(86400)}
        """
    )
    for (payment_request,) in rows:
        try:
            invoice = bolt11.decode(payment_request)
        except:
            continue

        expiration_date = datetime.datetime.fromtimestamp(invoice.date + invoice.expiry)
        if expiration_date > datetime.datetime.utcnow():
            continue

        await (conn or db).execute(
            """
            DELETE FROM apipayments
            WHERE pending = true AND hash = ?
            """,
            (invoice.payment_hash,),
        )


# payments
# --------


async def create_payment(
    *,
    wallet_id: str,
    checking_id: str,
    payment_request: str,
    payment_hash: str,
    amount: int,
    memo: str,
    fee: int = 0,
    preimage: Optional[str] = None,
    pending: bool = True,
    extra: Optional[Dict] = None,
    webhook: Optional[str] = None,
    conn: Optional[Connection] = None,
) -> Payment:
    await (conn or db).execute(
        """
        INSERT INTO apipayments
          (wallet, checking_id, bolt11, hash, preimage,
           amount, pending, memo, fee, extra, webhook)
        VALUES (?, ?, ?, ?, ?, ?, ?, ?, ?, ?, ?)
        """,
        (
            wallet_id,
            checking_id,
            payment_request,
            payment_hash,
            preimage,
            amount,
            pending,
            memo,
            fee,
            json.dumps(extra)
            if extra and extra != {} and type(extra) is dict
            else None,
            webhook,
        ),
    )

    new_payment = await get_wallet_payment(wallet_id, payment_hash, conn=conn)
    assert new_payment, "Newly created payment couldn't be retrieved"

    return new_payment


async def update_payment_status(
    checking_id: str, pending: bool, conn: Optional[Connection] = None
) -> None:
    await (conn or db).execute(
        "UPDATE apipayments SET pending = ? WHERE checking_id = ?",
        (pending, checking_id),
    )


async def delete_payment(checking_id: str, conn: Optional[Connection] = None) -> None:
    await (conn or db).execute(
        "DELETE FROM apipayments WHERE checking_id = ?", (checking_id,)
    )


async def check_internal(
    payment_hash: str, conn: Optional[Connection] = None
) -> Optional[str]:
    row = await (conn or db).fetchone(
        """
        SELECT checking_id FROM apipayments
        WHERE hash = ? AND pending AND amount > 0
        """,
        (payment_hash,),
    )
    if not row:
        return None
    else:
        return row["checking_id"]


# balance_check
# -------------


async def save_balance_check(
    wallet_id: str, url: str, conn: Optional[Connection] = None
):
    domain = urlparse(url).netloc

    await (conn or db).execute(
        """
        INSERT INTO balance_check (wallet, service, url) VALUES (?, ?, ?)
        ON CONFLICT (wallet, service) DO UPDATE SET url = ?
        """,
        (wallet_id, domain, url, url),
    )


async def get_balance_check(
    wallet_id: str, domain: str, conn: Optional[Connection] = None
) -> Optional[BalanceCheck]:
    row = await (conn or db).fetchone(
        """
        SELECT wallet, service, url
        FROM balance_check
        WHERE wallet = ? AND service = ?
        """,
        (wallet_id, domain),
    )
    return BalanceCheck.from_row(row) if row else None


async def get_balance_checks(conn: Optional[Connection] = None) -> List[BalanceCheck]:
    rows = await (conn or db).fetchall("SELECT wallet, service, url FROM balance_check")
    return [BalanceCheck.from_row(row) for row in rows]


# balance_notify
# --------------


async def save_balance_notify(
    wallet_id: str, url: str, conn: Optional[Connection] = None
):
    await (conn or db).execute(
        """
        INSERT INTO balance_notify (wallet, url) VALUES (?, ?)
        ON CONFLICT (wallet) DO UPDATE SET url = ?
        """,
        (wallet_id, url, url),
    )


async def get_balance_notify(
    wallet_id: str, conn: Optional[Connection] = None
) -> Optional[str]:
    row = await (conn or db).fetchone(
        """
        SELECT url
        FROM balance_notify
        WHERE wallet = ?
        """,
        (wallet_id,),
    )
    return row[0] if row else None<|MERGE_RESOLUTION|>--- conflicted
+++ resolved
@@ -84,11 +84,7 @@
         wallets=[Wallet(**w) for w in wallets],
         admin=user["id"] in [x.strip() for x in LNBITS_ADMIN_USERS]
         if LNBITS_ADMIN_USERS
-<<<<<<< HEAD
-        else (user["admin"] or False),
-=======
         else False,
->>>>>>> 10492ec3
     )
 
 
