--- conflicted
+++ resolved
@@ -3,11 +3,8 @@
 from typing import Any, Dict, List, Optional
 from urllib.parse import urlparse
 from uuid import uuid4
-<<<<<<< HEAD
-=======
 
 from loguru import logger
->>>>>>> 3fe33a0b
 
 from lnbits import bolt11
 from lnbits.db import COCKROACH, POSTGRES, Connection
