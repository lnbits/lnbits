import sys
from http import HTTPStatus
from typing import (
    List,
    Optional,
)

import httpx
from bolt11 import decode as bolt11_decode
from fastapi import (
    APIRouter,
    Depends,
    HTTPException,
)
from loguru import logger

from lnbits.core.db import core_app_extra
from lnbits.core.helpers import (
    migrate_extension_database,
    stop_extension_background_work,
)
from lnbits.core.models import (
    SimpleStatus,
    User,
)
from lnbits.core.services import check_transaction_status, create_invoice
from lnbits.decorators import (
    check_access_token,
    check_admin,
    check_user_exists,
)
from lnbits.extension_manager import (
    CreateExtension,
    Extension,
    ExtensionRelease,
    InstallableExtension,
    PayToEnableInfo,
    ReleasePaymentInfo,
    UserExtensionInfo,
    fetch_github_release_config,
    fetch_release_payment_info,
    get_valid_extensions,
)
from lnbits.settings import settings

from ..crud import (
    add_installed_extension,
    delete_dbversion,
    delete_installed_extension,
    drop_extension_db,
    get_dbversions,
    get_installed_extension,
    get_installed_extensions,
    get_user_extension,
    update_extension_pay_to_enable,
    update_installed_extension_state,
    update_user_extension,
    update_user_extension_extra,
)

extension_router = APIRouter(
    tags=["Extension Managment"],
    prefix="/api/v1/extension",
)


@extension_router.post("")
async def api_install_extension(
    data: CreateExtension,
    user: User = Depends(check_admin),
    access_token: Optional[str] = Depends(check_access_token),
):
    release = await InstallableExtension.get_extension_release(
        data.ext_id, data.source_repo, data.archive, data.version
    )
    if not release:
        raise HTTPException(
            status_code=HTTPStatus.NOT_FOUND, detail="Release not found"
        )

    if not release.is_version_compatible:
        raise HTTPException(
            status_code=HTTPStatus.BAD_REQUEST, detail="Incompatible extension version"
        )

    release.payment_hash = data.payment_hash
    ext_info = InstallableExtension(
        id=data.ext_id, name=data.ext_id, installed_release=release, icon=release.icon
    )

    try:
        installed_ext = await get_installed_extension(data.ext_id)
        ext_info.payments = installed_ext.payments if installed_ext else []

        await ext_info.download_archive()

        ext_info.extract_archive()

        extension = Extension.from_installable_ext(ext_info)

        db_version = (await get_dbversions()).get(data.ext_id, 0)
        await migrate_extension_database(extension, db_version)

        ext_info.active = True
        await add_installed_extension(ext_info)

        if extension.is_upgrade_extension:
            # call stop while the old routes are still active
            await stop_extension_background_work(data.ext_id, user.id, access_token)

        # mount routes for the new version
        core_app_extra.register_new_ext_routes(extension)

        ext_info.notify_upgrade(extension.upgrade_hash)
        settings.lnbits_deactivated_extensions.discard(data.ext_id)

        return extension
    except AssertionError as exc:
        raise HTTPException(HTTPStatus.BAD_REQUEST, str(exc)) from exc
    except Exception as exc:
        logger.warning(exc)
        ext_info.clean_extension_files()
        raise HTTPException(
            status_code=HTTPStatus.INTERNAL_SERVER_ERROR,
            detail=(
                f"Failed to install extension {ext_info.id} "
                f"({ext_info.installed_version})."
            ),
        ) from exc


@extension_router.put("/{ext_id}/sell")
async def api_update_pay_to_enable(
    ext_id: str,
    data: PayToEnableInfo,
    user: User = Depends(check_admin),
) -> SimpleStatus:
    try:
        assert (
            data.wallet in user.wallet_ids
        ), "Wallet does not belong to this admin user."
        await update_extension_pay_to_enable(ext_id, data)
        return SimpleStatus(
            success=True, message=f"Payment info updated for '{ext_id}' extension."
        )
    except AssertionError as exc:
        raise HTTPException(HTTPStatus.BAD_REQUEST, str(exc)) from exc
    except Exception as exc:
        logger.warning(exc)
        raise HTTPException(
            status_code=HTTPStatus.INTERNAL_SERVER_ERROR,
            detail=(f"Failed to update pay to install data for extension '{ext_id}' "),
        ) from exc


@extension_router.put("/{ext_id}/enable")
async def api_enable_extension(
    ext_id: str, user: User = Depends(check_user_exists)
) -> SimpleStatus:
    if ext_id not in [e.code for e in get_valid_extensions()]:
        raise HTTPException(
            HTTPStatus.NOT_FOUND, f"Extension '{ext_id}' doesn't exist."
        )
    try:
        logger.info(f"Enabling extension: {ext_id}.")
        ext = await get_installed_extension(ext_id)
        assert ext, f"Extension '{ext_id}' is not installed."
        assert ext.active, f"Extension '{ext_id}' is not activated."

        if user.admin or not ext.requires_payment:
            await update_user_extension(user_id=user.id, extension=ext_id, active=True)
            return SimpleStatus(success=True, message=f"Extension '{ext_id}' enabled.")

        user_ext = await get_user_extension(user.id, ext_id)
        if not (user_ext and user_ext.extra and user_ext.extra.payment_hash_to_enable):
            raise HTTPException(
                HTTPStatus.PAYMENT_REQUIRED, f"Extension '{ext_id}' requires payment."
            )

        if user_ext.is_paid:
            await update_user_extension(user_id=user.id, extension=ext_id, active=True)
            return SimpleStatus(
                success=True, message=f"Paid extension '{ext_id}' enabled."
            )

        assert (
            ext.pay_to_enable and ext.pay_to_enable.wallet
        ), f"Extension '{ext_id}' is missing payment wallet."

        payment_status = await check_transaction_status(
            wallet_id=ext.pay_to_enable.wallet,
            payment_hash=user_ext.extra.payment_hash_to_enable,
        )

        if not payment_status.paid:
            raise HTTPException(
                HTTPStatus.PAYMENT_REQUIRED,
                f"Invoice generated but not paid for enabeling extension '{ext_id}'.",
            )

        user_ext.extra.paid_to_enable = True
        await update_user_extension_extra(user.id, ext_id, user_ext.extra)

        await update_user_extension(user_id=user.id, extension=ext_id, active=True)
        return SimpleStatus(success=True, message=f"Paid extension '{ext_id}' enabled.")

    except AssertionError as exc:
        raise HTTPException(HTTPStatus.BAD_REQUEST, str(exc)) from exc
    except HTTPException as exc:
        raise exc from exc
    except Exception as exc:
        logger.warning(exc)
        raise HTTPException(
            status_code=HTTPStatus.INTERNAL_SERVER_ERROR,
            detail=(f"Failed to enable '{ext_id}' "),
        ) from exc


@extension_router.put("/{ext_id}/disable")
async def api_disable_extension(
    ext_id: str, user: User = Depends(check_user_exists)
) -> SimpleStatus:
    if ext_id not in [e.code for e in get_valid_extensions()]:
        raise HTTPException(
            HTTPStatus.BAD_REQUEST, f"Extension '{ext_id}' doesn't exist."
        )
    try:
        logger.info(f"Disabeling extension: {ext_id}.")
        await update_user_extension(user_id=user.id, extension=ext_id, active=False)
        return SimpleStatus(success=True, message=f"Extension '{ext_id}' disabled.")
    except Exception as exc:
        logger.warning(exc)
        raise HTTPException(
            status_code=HTTPStatus.INTERNAL_SERVER_ERROR,
            detail=(f"Failed to disable '{ext_id}'."),
        ) from exc


@extension_router.put("/{ext_id}/activate", dependencies=[Depends(check_admin)])
async def api_activate_extension(ext_id: str) -> SimpleStatus:
    try:
        logger.info(f"Activating extension: '{ext_id}'.")

        all_extensions = get_valid_extensions()
        ext = next((e for e in all_extensions if e.code == ext_id), None)
        assert ext, f"Extension '{ext_id}' doesn't exist."
        # if extension never loaded (was deactivated on server startup)
        if ext_id not in sys.modules.keys():
            # run extension start-up routine
            core_app_extra.register_new_ext_routes(ext)

        settings.lnbits_deactivated_extensions.discard(ext_id)

        await update_installed_extension_state(ext_id=ext_id, active=True)
        return SimpleStatus(success=True, message=f"Extension '{ext_id}' activated.")
    except Exception as exc:
        logger.warning(exc)
        raise HTTPException(
            status_code=HTTPStatus.INTERNAL_SERVER_ERROR,
            detail=(f"Failed to activate '{ext_id}'."),
        ) from exc


@extension_router.put("/{ext_id}/deactivate", dependencies=[Depends(check_admin)])
async def api_deactivate_extension(ext_id: str) -> SimpleStatus:
    try:
        logger.info(f"Deactivating extension: '{ext_id}'.")

        all_extensions = get_valid_extensions()
        ext = next((e for e in all_extensions if e.code == ext_id), None)
        assert ext, f"Extension '{ext_id}' doesn't exist."

        settings.lnbits_deactivated_extensions.add(ext_id)

        await update_installed_extension_state(ext_id=ext_id, active=False)
        return SimpleStatus(success=True, message=f"Extension '{ext_id}' deactivated.")
    except Exception as exc:
        logger.warning(exc)
        raise HTTPException(
            status_code=HTTPStatus.INTERNAL_SERVER_ERROR,
            detail=(f"Failed to deactivate '{ext_id}'."),
        ) from exc


@extension_router.delete("/{ext_id}")
async def api_uninstall_extension(
    ext_id: str,
    user: User = Depends(check_admin),
    access_token: Optional[str] = Depends(check_access_token),
) -> SimpleStatus:
    installed_extensions = await get_installed_extensions()

    extensions = [e for e in installed_extensions if e.id == ext_id]
    if len(extensions) == 0:
        raise HTTPException(
            status_code=HTTPStatus.NOT_FOUND,
            detail=f"Unknown extension id: {ext_id}",
        )

    # check that other extensions do not depend on this one
    for valid_ext_id in [ext.code for ext in get_valid_extensions()]:
        installed_ext = next(
            (ext for ext in installed_extensions if ext.id == valid_ext_id), None
        )
        if installed_ext and ext_id in installed_ext.dependencies:
            raise HTTPException(
                status_code=HTTPStatus.BAD_REQUEST,
                detail=(
                    f"Cannot uninstall. Extension '{installed_ext.name}' "
                    "depends on this one."
                ),
            )

    try:
        # call stop while the old routes are still active
        await stop_extension_background_work(ext_id, user.id, access_token)

        settings.lnbits_deactivated_extensions.add(ext_id)

        for ext_info in extensions:
            ext_info.clean_extension_files()
            await delete_installed_extension(ext_id=ext_info.id)

        logger.success(f"Extension '{ext_id}' uninstalled.")
        return SimpleStatus(success=True, message=f"Extension '{ext_id}' uninstalled.")
    except Exception as exc:
        raise HTTPException(
            status_code=HTTPStatus.INTERNAL_SERVER_ERROR, detail=str(exc)
        ) from exc


@extension_router.get("/{ext_id}/releases", dependencies=[Depends(check_admin)])
<<<<<<< HEAD
async def get_extension_releases(ext_id: str):

=======
async def get_extension_releases(ext_id: str) -> List[ExtensionRelease]:
>>>>>>> 2db5a83f
    try:
        extension_releases: List[ExtensionRelease] = (
            await InstallableExtension.get_extension_releases(ext_id)
        )

        installed_ext = await get_installed_extension(ext_id)
        if not installed_ext:
            return extension_releases

        for release in extension_releases:
            payment_info = installed_ext.find_existing_payment(release.pay_link)
            if payment_info:
                release.paid_sats = payment_info.amount
        return extension_releases

    except Exception as exc:
        raise HTTPException(
            status_code=HTTPStatus.INTERNAL_SERVER_ERROR, detail=str(exc)
        ) from exc


<<<<<<< HEAD
@extension_router.get("/{ext_id}/details")
async def get_extension_details(path: str):
    try:
        async with httpx.AsyncClient() as client:
            resp = await client.get(path)
            resp.raise_for_status()
            return resp.text
    except Exception as e:
        raise HTTPException(
            status_code=HTTPStatus.INTERNAL_SERVER_ERROR, detail=str(e)
        ) from e


@extension_router.put("/invoice", dependencies=[Depends(check_admin)])
async def get_extension_invoice(data: CreateExtension):
=======
@extension_router.put("/{ext_id}/invoice/install", dependencies=[Depends(check_admin)])
async def get_pay_to_install_invoice(
    ext_id: str, data: CreateExtension
) -> ReleasePaymentInfo:
>>>>>>> 2db5a83f
    try:
        assert (
            ext_id == data.ext_id
        ), f"Wrong extension id. Expected {ext_id}, but got {data.ext_id}"
        assert data.cost_sats, "A non-zero amount must be specified."
        release = await InstallableExtension.get_extension_release(
            data.ext_id, data.source_repo, data.archive, data.version
        )
        assert release, "Release not found."
        assert release.pay_link, "Pay link not found for release."

        payment_info = await fetch_release_payment_info(
            release.pay_link, data.cost_sats
        )
        assert payment_info and payment_info.payment_request, "Cannot request invoice."
        invoice = bolt11_decode(payment_info.payment_request)

        assert invoice.amount_msat is not None, "Invoic amount is missing."
        invoice_amount = int(invoice.amount_msat / 1000)
        assert (
            invoice_amount == data.cost_sats
        ), f"Wrong invoice amount: {invoice_amount}."
        assert (
            payment_info.payment_hash == invoice.payment_hash
        ), "Wrong invoice payment hash."

        return payment_info

    except AssertionError as exc:
        raise HTTPException(HTTPStatus.BAD_REQUEST, str(exc)) from exc
    except Exception as exc:
        logger.warning(exc)
        raise HTTPException(
            HTTPStatus.INTERNAL_SERVER_ERROR, "Cannot request invoice"
        ) from exc


@extension_router.put("/{ext_id}/invoice/enable")
async def get_pay_to_enable_invoice(
    ext_id: str, data: PayToEnableInfo, user: User = Depends(check_user_exists)
):
    try:
        assert data.amount and data.amount > 0, "A non-zero amount must be specified."

        ext = await get_installed_extension(ext_id)
        assert ext, f"Extension '{ext_id}' not found."
        assert ext.pay_to_enable, f"Payment Info not found for extension '{ext_id}'."
        assert (
            ext.pay_to_enable.required
        ), f"Payment not required for extension '{ext_id}'."
        assert ext.pay_to_enable.wallet and ext.pay_to_enable.amount, (
            f"Payment wallet or amount missing for extension '{ext_id}'."
            "Please contact the administrator."
        )
        assert (
            data.amount >= ext.pay_to_enable.amount
        ), f"Minimum amount is {ext.pay_to_enable.amount} sats."

        payment_hash, payment_request = await create_invoice(
            wallet_id=ext.pay_to_enable.wallet,
            amount=data.amount,
            memo=f"Enable '{ext.name}' extension.",
        )

        user_ext = await get_user_extension(user.id, ext_id)
        user_ext_info = (
            user_ext.extra if user_ext and user_ext.extra else UserExtensionInfo()
        )
        user_ext_info.payment_hash_to_enable = payment_hash
        await update_user_extension_extra(user.id, ext_id, user_ext_info)

        return {"payment_hash": payment_hash, "payment_request": payment_request}

    except AssertionError as exc:
        raise HTTPException(HTTPStatus.BAD_REQUEST, str(exc)) from exc
    except Exception as exc:
        logger.warning(exc)
        raise HTTPException(
            HTTPStatus.INTERNAL_SERVER_ERROR, "Cannot request invoice."
        ) from exc


@extension_router.get(
    "/release/{org}/{repo}/{tag_name}",
    dependencies=[Depends(check_admin)],
)
async def get_extension_release(org: str, repo: str, tag_name: str):
    try:
        config = await fetch_github_release_config(org, repo, tag_name)
        if not config:
            return {}

        return {
            "min_lnbits_version": config.min_lnbits_version,
            "is_version_compatible": config.is_version_compatible(),
            "warning": config.warning,
        }
    except Exception as exc:
        raise HTTPException(
            status_code=HTTPStatus.INTERNAL_SERVER_ERROR, detail=str(exc)
        ) from exc


@extension_router.delete(
    "/{ext_id}/db",
    dependencies=[Depends(check_admin)],
)
async def delete_extension_db(ext_id: str):
    try:
        db_version = (await get_dbversions()).get(ext_id, None)
        if not db_version:
            raise HTTPException(
                status_code=HTTPStatus.BAD_REQUEST,
                detail=f"Unknown extension id: {ext_id}",
            )
        await drop_extension_db(ext_id=ext_id)
        await delete_dbversion(ext_id=ext_id)
        logger.success(f"Database removed for extension '{ext_id}'")
        return SimpleStatus(
            success=True, message=f"DB deleted for '{ext_id}' extension."
        )
    except HTTPException as ex:
        logger.error(ex)
        raise ex
    except Exception as exc:
        logger.error(exc)
        raise HTTPException(
            status_code=HTTPStatus.INTERNAL_SERVER_ERROR,
            detail=f"Cannot delete data for extension '{ext_id}'",
        ) from exc<|MERGE_RESOLUTION|>--- conflicted
+++ resolved
@@ -330,12 +330,9 @@
 
 
 @extension_router.get("/{ext_id}/releases", dependencies=[Depends(check_admin)])
-<<<<<<< HEAD
+async def get_extension_releases(ext_id: str) -> List[ExtensionRelease]:
 async def get_extension_releases(ext_id: str):
 
-=======
-async def get_extension_releases(ext_id: str) -> List[ExtensionRelease]:
->>>>>>> 2db5a83f
     try:
         extension_releases: List[ExtensionRelease] = (
             await InstallableExtension.get_extension_releases(ext_id)
@@ -357,7 +354,6 @@
         ) from exc
 
 
-<<<<<<< HEAD
 @extension_router.get("/{ext_id}/details")
 async def get_extension_details(path: str):
     try:
@@ -371,14 +367,10 @@
         ) from e
 
 
-@extension_router.put("/invoice", dependencies=[Depends(check_admin)])
-async def get_extension_invoice(data: CreateExtension):
-=======
 @extension_router.put("/{ext_id}/invoice/install", dependencies=[Depends(check_admin)])
 async def get_pay_to_install_invoice(
     ext_id: str, data: CreateExtension
 ) -> ReleasePaymentInfo:
->>>>>>> 2db5a83f
     try:
         assert (
             ext_id == data.ext_id
