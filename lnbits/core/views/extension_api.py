from http import HTTPStatus
from typing import (
    List,
    Optional,
)

import httpx
from bolt11 import decode as bolt11_decode
from fastapi import (
    APIRouter,
    Depends,
    HTTPException,
)
from loguru import logger

from lnbits.core.db import core_app_extra
from lnbits.core.helpers import (
    migrate_extension_database,
    stop_extension_background_work,
)
from lnbits.core.models import (
    User,
)
from lnbits.decorators import (
    check_access_token,
    check_admin,
)
from lnbits.extension_manager import (
    CreateExtension,
    Extension,
    ExtensionRelease,
    InstallableExtension,
    fetch_github_release_config,
    fetch_release_payment_info,
    get_valid_extensions,
)
from lnbits.settings import settings

from ..crud import (
    add_installed_extension,
    delete_dbversion,
    delete_installed_extension,
    drop_extension_db,
    get_dbversions,
    get_installed_extension,
    get_installed_extensions,
)

extension_router = APIRouter(
    tags=["Extension Managment"],
    prefix="/api/v1/extension",
)


@extension_router.post("")
async def api_install_extension(
    data: CreateExtension,
    user: User = Depends(check_admin),
    access_token: Optional[str] = Depends(check_access_token),
):
    release = await InstallableExtension.get_extension_release(
        data.ext_id, data.source_repo, data.archive, data.version
    )
    if not release:
        raise HTTPException(
            status_code=HTTPStatus.NOT_FOUND, detail="Release not found"
        )

    if not release.is_version_compatible:
        raise HTTPException(
            status_code=HTTPStatus.BAD_REQUEST, detail="Incompatible extension version"
        )

    release.payment_hash = data.payment_hash
    ext_info = InstallableExtension(
        id=data.ext_id, name=data.ext_id, installed_release=release, icon=release.icon
    )

    try:
        installed_ext = await get_installed_extension(data.ext_id)
        ext_info.payments = installed_ext.payments if installed_ext else []

        await ext_info.download_archive()

        ext_info.extract_archive()

        extension = Extension.from_installable_ext(ext_info)

        db_version = (await get_dbversions()).get(data.ext_id, 0)
        await migrate_extension_database(extension, db_version)

        await add_installed_extension(ext_info)

        if extension.is_upgrade_extension:
            # call stop while the old routes are still active
            await stop_extension_background_work(data.ext_id, user.id, access_token)

        if data.ext_id not in settings.lnbits_deactivated_extensions:
            settings.lnbits_deactivated_extensions += [data.ext_id]

        # mount routes for the new version
        core_app_extra.register_new_ext_routes(extension)

        if extension.upgrade_hash:
            ext_info.notify_upgrade()

        return extension
    except AssertionError as exc:
        raise HTTPException(HTTPStatus.BAD_REQUEST, str(exc)) from exc
    except Exception as exc:
        logger.warning(exc)
        ext_info.clean_extension_files()
        raise HTTPException(
            status_code=HTTPStatus.INTERNAL_SERVER_ERROR,
            detail=(
                f"Failed to install extension {ext_info.id} "
                f"({ext_info.installed_version})."
            ),
        ) from exc


@extension_router.delete("/{ext_id}")
async def api_uninstall_extension(
    ext_id: str,
    user: User = Depends(check_admin),
    access_token: Optional[str] = Depends(check_access_token),
):
    installed_extensions = await get_installed_extensions()

    extensions = [e for e in installed_extensions if e.id == ext_id]
    if len(extensions) == 0:
        raise HTTPException(
            status_code=HTTPStatus.BAD_REQUEST,
            detail=f"Unknown extension id: {ext_id}",
        )

    # check that other extensions do not depend on this one
    for valid_ext_id in [ext.code for ext in get_valid_extensions()]:
        installed_ext = next(
            (ext for ext in installed_extensions if ext.id == valid_ext_id), None
        )
        if installed_ext and ext_id in installed_ext.dependencies:
            raise HTTPException(
                status_code=HTTPStatus.BAD_REQUEST,
                detail=(
                    f"Cannot uninstall. Extension '{installed_ext.name}' "
                    "depends on this one."
                ),
            )

    try:
        # call stop while the old routes are still active
        await stop_extension_background_work(ext_id, user.id, access_token)

        if ext_id not in settings.lnbits_deactivated_extensions:
            settings.lnbits_deactivated_extensions += [ext_id]

        for ext_info in extensions:
            ext_info.clean_extension_files()
            await delete_installed_extension(ext_id=ext_info.id)

        logger.success(f"Extension '{ext_id}' uninstalled.")
    except Exception as exc:
        raise HTTPException(
            status_code=HTTPStatus.INTERNAL_SERVER_ERROR, detail=str(exc)
        ) from exc


@extension_router.get("/{ext_id}/releases", dependencies=[Depends(check_admin)])
async def get_extension_releases(ext_id: str):

    try:
        extension_releases: List[ExtensionRelease] = (
            await InstallableExtension.get_extension_releases(ext_id)
        )
<<<<<<< HEAD
=======
        logger.debug(extension_releases[0].repo)
>>>>>>> 6b332e68
        installed_ext = await get_installed_extension(ext_id)
        if not installed_ext:
            return extension_releases

        for release in extension_releases:
            payment_info = installed_ext.find_existing_payment(release.pay_link)
            if payment_info:
                release.paid_sats = payment_info.amount
        return extension_releases

    except Exception as exc:
        raise HTTPException(
            status_code=HTTPStatus.INTERNAL_SERVER_ERROR, detail=str(exc)
        ) from exc


@extension_router.get("/{ext_id}/details")
async def get_extension_details(path: str):
<<<<<<< HEAD
=======
    logger.debug("https://raw.githubusercontent.com" + path + "/main/config.json")
>>>>>>> 6b332e68
    try:
        async with httpx.AsyncClient() as client:
            resp = await client.get(
                "https://raw.githubusercontent.com" + path + "/main/config.json"
            )
            resp.raise_for_status()
            respjson = resp.json()
            descrition_md = await client.get(respjson["descrition_md"])
            respjson["descrition_md"] = descrition_md.text
<<<<<<< HEAD
=======
            logger.debug(descrition_md)
>>>>>>> 6b332e68
            return respjson
    except Exception as e:
        raise HTTPException(
            status_code=HTTPStatus.INTERNAL_SERVER_ERROR, detail=str(e)
        ) from e


@extension_router.put("/invoice", dependencies=[Depends(check_admin)])
async def get_extension_invoice(data: CreateExtension):
    try:
        assert data.cost_sats, "A non-zero amount must be specified"
        release = await InstallableExtension.get_extension_release(
            data.ext_id, data.source_repo, data.archive, data.version
        )
        assert release, "Release not found"
        assert release.pay_link, "Pay link not found for release"

        payment_info = await fetch_release_payment_info(
            release.pay_link, data.cost_sats
        )
        assert payment_info and payment_info.payment_request, "Cannot request invoice"
        invoice = bolt11_decode(payment_info.payment_request)

        assert invoice.amount_msat is not None, "Invoic amount is missing"
        invoice_amount = int(invoice.amount_msat / 1000)
        assert (
            invoice_amount == data.cost_sats
        ), f"Wrong invoice amount: {invoice_amount}."
        assert (
            payment_info.payment_hash == invoice.payment_hash
        ), "Wroong invoice payment hash"

        return payment_info

    except AssertionError as exc:
        raise HTTPException(HTTPStatus.BAD_REQUEST, str(exc)) from exc
    except Exception as exc:
        logger.warning(exc)
        raise HTTPException(
            HTTPStatus.INTERNAL_SERVER_ERROR, "Cannot request invoice"
        ) from exc


@extension_router.get(
    "/release/{org}/{repo}/{tag_name}",
    dependencies=[Depends(check_admin)],
)
async def get_extension_release(org: str, repo: str, tag_name: str):
    try:
        config = await fetch_github_release_config(org, repo, tag_name)
        if not config:
            return {}

        return {
            "min_lnbits_version": config.min_lnbits_version,
            "is_version_compatible": config.is_version_compatible(),
            "warning": config.warning,
        }
    except Exception as exc:
        raise HTTPException(
            status_code=HTTPStatus.INTERNAL_SERVER_ERROR, detail=str(exc)
        ) from exc


@extension_router.delete(
    "/{ext_id}/db",
    dependencies=[Depends(check_admin)],
)
async def delete_extension_db(ext_id: str):
    try:
        db_version = (await get_dbversions()).get(ext_id, None)
        if not db_version:
            raise HTTPException(
                status_code=HTTPStatus.BAD_REQUEST,
                detail=f"Unknown extension id: {ext_id}",
            )
        await drop_extension_db(ext_id=ext_id)
        await delete_dbversion(ext_id=ext_id)
        logger.success(f"Database removed for extension '{ext_id}'")
    except HTTPException as ex:
        logger.error(ex)
        raise ex
    except Exception as exc:
        logger.error(exc)
        raise HTTPException(
            status_code=HTTPStatus.INTERNAL_SERVER_ERROR,
            detail=f"Cannot delete data for extension '{ext_id}'",
        ) from exc<|MERGE_RESOLUTION|>--- conflicted
+++ resolved
@@ -173,10 +173,7 @@
         extension_releases: List[ExtensionRelease] = (
             await InstallableExtension.get_extension_releases(ext_id)
         )
-<<<<<<< HEAD
-=======
-        logger.debug(extension_releases[0].repo)
->>>>>>> 6b332e68
+
         installed_ext = await get_installed_extension(ext_id)
         if not installed_ext:
             return extension_releases
@@ -195,10 +192,6 @@
 
 @extension_router.get("/{ext_id}/details")
 async def get_extension_details(path: str):
-<<<<<<< HEAD
-=======
-    logger.debug("https://raw.githubusercontent.com" + path + "/main/config.json")
->>>>>>> 6b332e68
     try:
         async with httpx.AsyncClient() as client:
             resp = await client.get(
@@ -208,10 +201,6 @@
             respjson = resp.json()
             descrition_md = await client.get(respjson["descrition_md"])
             respjson["descrition_md"] = descrition_md.text
-<<<<<<< HEAD
-=======
-            logger.debug(descrition_md)
->>>>>>> 6b332e68
             return respjson
     except Exception as e:
         raise HTTPException(
