import sys
import traceback
from http import HTTPStatus

from bolt11 import decode as bolt11_decode
from fastapi import (
    APIRouter,
    Depends,
    HTTPException,
)
from loguru import logger

from lnbits.core.crud.extensions import get_user_extensions
from lnbits.core.models import (
    SimpleStatus,
    User,
)
from lnbits.core.models.extensions import (
    CreateExtension,
    Extension,
    ExtensionConfig,
    ExtensionMeta,
    ExtensionRelease,
    InstallableExtension,
    PayToEnableInfo,
    ReleasePaymentInfo,
    UserExtension,
    UserExtensionInfo,
)
from lnbits.core.services import check_transaction_status, create_invoice
from lnbits.core.services.extensions import (
    activate_extension,
    deactivate_extension,
    get_valid_extension,
    get_valid_extensions,
    install_extension,
    uninstall_extension,
)
from lnbits.decorators import (
    check_admin,
    check_user_exists,
)

from ..crud import (
    create_user_extension,
    delete_dbversion,
    drop_extension_db,
    get_db_version,
    get_installed_extension,
    get_installed_extensions,
    get_user_extension,
    update_installed_extension,
    update_user_extension,
)

extension_router = APIRouter(
    tags=["Extension Managment"],
    prefix="/api/v1/extension",
)


@extension_router.post("", dependencies=[Depends(check_admin)])
async def api_install_extension(data: CreateExtension):
    release = await InstallableExtension.get_extension_release(
        data.ext_id, data.source_repo, data.archive, data.version
    )
    if not release:
        raise HTTPException(
            status_code=HTTPStatus.NOT_FOUND, detail="Release not found"
        )

    release.payment_hash = data.payment_hash
    ext_meta = ExtensionMeta(installed_release=release)
    ext_info = InstallableExtension(
        id=data.ext_id,
        name=data.ext_id,
        version=data.version,
        meta=ext_meta,
        icon=release.icon,
    )

    try:
        extension = await install_extension(ext_info)

    except Exception as exc:
        logger.warning(exc)
        etype, _, tb = sys.exc_info()
        traceback.print_exception(etype, exc, tb)
        ext_info.clean_extension_files()
        detail = (
            str(exc)
            if isinstance(exc, AssertionError)
            else f"Failed to install extension '{ext_info.id}'."
            f"({ext_info.installed_version})."
        )
        raise HTTPException(
            status_code=HTTPStatus.INTERNAL_SERVER_ERROR,
            detail=detail,
        ) from exc

    try:
        await activate_extension(extension)
        return extension
    except Exception as exc:
        logger.warning(exc)
        await deactivate_extension(extension.code)
        detail = (
            str(exc)
            if isinstance(exc, AssertionError)
            else f"Extension `{extension.code}` installed, but activation failed."
        )
        raise HTTPException(
            status_code=HTTPStatus.INTERNAL_SERVER_ERROR,
            detail=detail,
        ) from exc


@extension_router.get("/{ext_id}/details")
async def api_extension_details(
    ext_id: str,
    details_link: str,
):
    all_releases = await InstallableExtension.get_extension_releases(ext_id)

    release = next((r for r in all_releases if r.details_link == details_link), None)
    if not release:
        raise HTTPException(
            status_code=HTTPStatus.NOT_FOUND, detail="Release not found"
        )

    release_details = await ExtensionRelease.fetch_release_details(details_link)
    if not release_details:
        raise HTTPException(
            status_code=HTTPStatus.INTERNAL_SERVER_ERROR,
            detail="Cannot fetch details for release",
        )
    release_details["icon"] = release.icon
    release_details["repo"] = release.repo
    return release_details


@extension_router.put("/{ext_id}/sell")
async def api_update_pay_to_enable(
    ext_id: str,
    data: PayToEnableInfo,
    user: User = Depends(check_admin),
) -> SimpleStatus:
    if data.wallet not in user.wallet_ids:
        raise HTTPException(
            HTTPStatus.BAD_REQUEST, "Wallet does not belong to this admin user."
        )
    extension = await get_installed_extension(ext_id)
    if not extension:
        raise HTTPException(HTTPStatus.NOT_FOUND, f"Extension '{ext_id}' not found.")
    if extension.meta:
        extension.meta.pay_to_enable = data
    else:
        extension.meta = ExtensionMeta(pay_to_enable=data)
    await update_installed_extension(extension)
    return SimpleStatus(
        success=True, message=f"Payment info updated for '{ext_id}' extension."
    )


@extension_router.put("/{ext_id}/enable")
async def api_enable_extension(
    ext_id: str, user: User = Depends(check_user_exists)
) -> SimpleStatus:
    if ext_id not in [e.code for e in await get_valid_extensions()]:
        raise HTTPException(
            HTTPStatus.NOT_FOUND, f"Extension '{ext_id}' doesn't exist."
        )
    try:
        logger.info(f"Enabling extension: {ext_id}.")
        ext = await get_installed_extension(ext_id)
        assert ext, f"Extension '{ext_id}' is not installed."
        assert ext.active, f"Extension '{ext_id}' is not activated."

        user_ext = await get_user_extension(user.id, ext_id)
        if not user_ext:
            user_ext = UserExtension(user=user.id, extension=ext_id, active=False)
            await create_user_extension(user_ext)

        if user.admin or not ext.requires_payment:
            user_ext.active = True
            await update_user_extension(user_ext)
            return SimpleStatus(success=True, message=f"Extension '{ext_id}' enabled.")

        if not (user_ext.extra and user_ext.extra.payment_hash_to_enable):
            raise HTTPException(
                HTTPStatus.PAYMENT_REQUIRED, f"Extension '{ext_id}' requires payment."
            )

        if user_ext.is_paid:
            user_ext.active = True
            await update_user_extension(user_ext)
            return SimpleStatus(
                success=True, message=f"Paid extension '{ext_id}' enabled."
            )

        assert (
            ext.meta and ext.meta.pay_to_enable and ext.meta.pay_to_enable.wallet
        ), f"Extension '{ext_id}' is missing payment wallet."

        payment_status = await check_transaction_status(
            wallet_id=ext.meta.pay_to_enable.wallet,
            payment_hash=user_ext.extra.payment_hash_to_enable,
        )

        if not payment_status.paid:
            raise HTTPException(
                HTTPStatus.PAYMENT_REQUIRED,
                f"Invoice generated but not paid for enabeling extension '{ext_id}'.",
            )

        user_ext.active = True
        user_ext.extra.paid_to_enable = True
        await update_user_extension(user_ext)
        return SimpleStatus(success=True, message=f"Paid extension '{ext_id}' enabled.")

    except AssertionError as exc:
        raise HTTPException(HTTPStatus.BAD_REQUEST, str(exc)) from exc
    except HTTPException as exc:
        raise exc from exc
    except Exception as exc:
        logger.warning(exc)
        raise HTTPException(
            status_code=HTTPStatus.INTERNAL_SERVER_ERROR,
            detail=(f"Failed to enable '{ext_id}' "),
        ) from exc


@extension_router.put("/{ext_id}/disable")
async def api_disable_extension(
    ext_id: str, user: User = Depends(check_user_exists)
) -> SimpleStatus:
    if ext_id not in [e.code for e in await get_valid_extensions()]:
        raise HTTPException(
            HTTPStatus.BAD_REQUEST, f"Extension '{ext_id}' doesn't exist."
        )
    user_ext = await get_user_extension(user.id, ext_id)
    if not user_ext or not user_ext.active:
        return SimpleStatus(
            success=True, message=f"Extension '{ext_id}' already disabled."
        )
    logger.info(f"Disabeling extension: {ext_id}.")
    user_ext.active = False
    await update_user_extension(user_ext)
    return SimpleStatus(success=True, message=f"Extension '{ext_id}' disabled.")


@extension_router.put("/{ext_id}/activate", dependencies=[Depends(check_admin)])
async def api_activate_extension(ext_id: str) -> SimpleStatus:
    try:
        logger.info(f"Activating extension: '{ext_id}'.")

        ext = await get_valid_extension(ext_id)
        assert ext, f"Extension '{ext_id}' doesn't exist."

        await activate_extension(ext)
        return SimpleStatus(success=True, message=f"Extension '{ext_id}' activated.")
    except Exception as exc:
        logger.warning(exc)
        await deactivate_extension(ext_id)
        raise HTTPException(
            status_code=HTTPStatus.INTERNAL_SERVER_ERROR,
            detail=(f"Failed to activate '{ext_id}'."),
        ) from exc


@extension_router.put("/{ext_id}/deactivate", dependencies=[Depends(check_admin)])
async def api_deactivate_extension(ext_id: str) -> SimpleStatus:
    try:
        logger.info(f"Deactivating extension: '{ext_id}'.")

        ext = await get_valid_extension(ext_id)
        assert ext, f"Extension '{ext_id}' doesn't exist."

        await deactivate_extension(ext_id)
        return SimpleStatus(success=True, message=f"Extension '{ext_id}' deactivated.")
    except Exception as exc:
        logger.warning(exc)
        raise HTTPException(
            status_code=HTTPStatus.INTERNAL_SERVER_ERROR,
            detail=(f"Failed to deactivate '{ext_id}'."),
        ) from exc


@extension_router.delete("/{ext_id}", dependencies=[Depends(check_admin)])
async def api_uninstall_extension(ext_id: str) -> SimpleStatus:

    extension = await get_installed_extension(ext_id)
    if not extension:
        raise HTTPException(
            status_code=HTTPStatus.NOT_FOUND,
            detail=f"Unknown extension id: {ext_id}",
        )

    installed_extensions = await get_installed_extensions()
    # check that other extensions do not depend on this one
    for valid_ext_id in [ext.code for ext in await get_valid_extensions()]:
        installed_ext = next(
            (ext for ext in installed_extensions if ext.id == valid_ext_id), None
        )
        if (
            installed_ext
            and installed_ext.meta
            and ext_id in installed_ext.meta.dependencies
        ):
            raise HTTPException(
                status_code=HTTPStatus.BAD_REQUEST,
                detail=(
                    f"Cannot uninstall. Extension '{installed_ext.name}' "
                    "depends on this one."
                ),
            )

    try:
        await uninstall_extension(ext_id)

        logger.success(f"Extension '{ext_id}' uninstalled.")
        return SimpleStatus(success=True, message=f"Extension '{ext_id}' uninstalled.")
    except Exception as exc:
        raise HTTPException(
            status_code=HTTPStatus.INTERNAL_SERVER_ERROR, detail=str(exc)
        ) from exc


@extension_router.get("/{ext_id}/releases", dependencies=[Depends(check_admin)])
async def get_extension_releases(ext_id: str) -> list[ExtensionRelease]:
    try:
<<<<<<< HEAD
        extension_releases: List[
            ExtensionRelease
        ] = await InstallableExtension.get_extension_releases(ext_id)
=======
        extension_releases: list[ExtensionRelease] = (
            await InstallableExtension.get_extension_releases(ext_id)
        )
>>>>>>> 69350849

        installed_ext = await get_installed_extension(ext_id)
        if not installed_ext:
            return extension_releases

        for release in extension_releases:
            payment_info = installed_ext.find_existing_payment(release.pay_link)
            if payment_info:
                release.paid_sats = payment_info.amount

        return extension_releases

    except Exception as exc:
        raise HTTPException(
            status_code=HTTPStatus.INTERNAL_SERVER_ERROR, detail=str(exc)
        ) from exc


@extension_router.put("/{ext_id}/invoice/install", dependencies=[Depends(check_admin)])
async def get_pay_to_install_invoice(
    ext_id: str, data: CreateExtension
) -> ReleasePaymentInfo:
    try:
        assert (
            ext_id == data.ext_id
        ), f"Wrong extension id. Expected {ext_id}, but got {data.ext_id}"
        assert data.cost_sats, "A non-zero amount must be specified."
        release = await InstallableExtension.get_extension_release(
            data.ext_id, data.source_repo, data.archive, data.version
        )
        assert release, "Release not found."
        assert release.pay_link, "Pay link not found for release."

        payment_info = await release.fetch_release_payment_info(data.cost_sats)

        assert payment_info and payment_info.payment_request, "Cannot request invoice."
        invoice = bolt11_decode(payment_info.payment_request)

        assert invoice.amount_msat is not None, "Invoic amount is missing."
        invoice_amount = int(invoice.amount_msat / 1000)
        assert (
            invoice_amount == data.cost_sats
        ), f"Wrong invoice amount: {invoice_amount}."
        assert (
            payment_info.payment_hash == invoice.payment_hash
        ), "Wrong invoice payment hash."

        return payment_info

    except AssertionError as exc:
        raise HTTPException(HTTPStatus.BAD_REQUEST, str(exc)) from exc
    except Exception as exc:
        logger.warning(exc)
        raise HTTPException(
            HTTPStatus.INTERNAL_SERVER_ERROR, "Cannot request invoice"
        ) from exc


@extension_router.put("/{ext_id}/invoice/enable")
async def get_pay_to_enable_invoice(
    ext_id: str, data: PayToEnableInfo, user: User = Depends(check_user_exists)
):
    if not data.amount or data.amount <= 0:
        raise HTTPException(
            status_code=HTTPStatus.BAD_REQUEST, detail="Amount must be greater than 0."
        )

    ext = await get_installed_extension(ext_id)
    if not ext:
        raise HTTPException(
            status_code=HTTPStatus.NOT_FOUND, detail=f"Extension '{ext_id}' not found."
        )

    if not ext.meta or not ext.meta.pay_to_enable:
        raise HTTPException(
            status_code=HTTPStatus.BAD_REQUEST,
            detail=f"Payment info not found for extension '{ext_id}'.",
        )

    if not ext.meta.pay_to_enable.required:
        raise HTTPException(
            status_code=HTTPStatus.BAD_REQUEST,
            detail=f"Payment not required for extension '{ext_id}'.",
        )

    if not ext.meta.pay_to_enable.wallet or not ext.meta.pay_to_enable.amount:
        raise HTTPException(
            status_code=HTTPStatus.BAD_REQUEST,
            detail=f"Payment wallet or amount missing for extension '{ext_id}'.",
        )

    if data.amount < ext.meta.pay_to_enable.amount:
        raise HTTPException(
            status_code=HTTPStatus.BAD_REQUEST,
            detail=(
                f"Amount {data.amount} sats is less than required "
                f"{ext.meta.pay_to_enable.amount} sats."
            ),
        )

    payment = await create_invoice(
        wallet_id=ext.meta.pay_to_enable.wallet,
        amount=data.amount,
        memo=f"Enable '{ext.name}' extension.",
    )

    user_ext = await get_user_extension(user.id, ext_id)
    if not user_ext:
        user_ext = UserExtension(user=user.id, extension=ext_id, active=False)
        await create_user_extension(user_ext)
    user_ext_info = user_ext.extra if user_ext.extra else UserExtensionInfo()
    user_ext_info.payment_hash_to_enable = payment.payment_hash
    user_ext.extra = user_ext_info
    await update_user_extension(user_ext)
    return {"payment_hash": payment.payment_hash, "payment_request": payment.bolt11}


@extension_router.get(
    "/release/{org}/{repo}/{tag_name}",
    dependencies=[Depends(check_user_exists)],
)
async def get_extension_release(org: str, repo: str, tag_name: str):
    try:
        config = await ExtensionConfig.fetch_github_release_config(org, repo, tag_name)
        if not config:
            return {}

        return {
            "min_lnbits_version": config.min_lnbits_version,
            "is_version_compatible": config.is_version_compatible(),
            "warning": config.warning,
        }
    except Exception as exc:
        raise HTTPException(
            status_code=HTTPStatus.INTERNAL_SERVER_ERROR, detail=str(exc)
        ) from exc


@extension_router.get("")
async def api_get_user_extensions(
    user: User = Depends(check_user_exists),
) -> list[Extension]:

    user_extensions_ids = [ue.extension for ue in await get_user_extensions(user.id)]
    return [
        ext
        for ext in await get_valid_extensions(False)
        if ext.code in user_extensions_ids
    ]


@extension_router.delete(
    "/{ext_id}/db",
    dependencies=[Depends(check_admin)],
)
async def delete_extension_db(ext_id: str):
    try:
        db_version = await get_db_version(ext_id)
        if not db_version:
            raise HTTPException(
                status_code=HTTPStatus.BAD_REQUEST,
                detail=f"Unknown extension id: {ext_id}",
            )
        await drop_extension_db(ext_id=ext_id)
        await delete_dbversion(ext_id=ext_id)
        logger.success(f"Database removed for extension '{ext_id}'")
        return SimpleStatus(
            success=True, message=f"DB deleted for '{ext_id}' extension."
        )
    except HTTPException as ex:
        logger.error(ex)
        raise ex
    except Exception as exc:
        logger.error(exc)
        raise HTTPException(
            status_code=HTTPStatus.INTERNAL_SERVER_ERROR,
            detail=f"Cannot delete data for extension '{ext_id}'",
        ) from exc<|MERGE_RESOLUTION|>--- conflicted
+++ resolved
@@ -329,15 +329,9 @@
 @extension_router.get("/{ext_id}/releases", dependencies=[Depends(check_admin)])
 async def get_extension_releases(ext_id: str) -> list[ExtensionRelease]:
     try:
-<<<<<<< HEAD
-        extension_releases: List[
-            ExtensionRelease
-        ] = await InstallableExtension.get_extension_releases(ext_id)
-=======
         extension_releases: list[ExtensionRelease] = (
             await InstallableExtension.get_extension_releases(ext_id)
         )
->>>>>>> 69350849
 
         installed_ext = await get_installed_extension(ext_id)
         if not installed_ext:
