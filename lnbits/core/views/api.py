--- conflicted
+++ resolved
@@ -387,11 +387,7 @@
         while True:
             payment: Payment = await payment_queue.get()
             if payment.wallet_id == this_wallet_id:
-<<<<<<< HEAD
                 logger.debug("sse listener: payment receieved", payment)
-=======
-                logger.debug("payment received", payment)
->>>>>>> d96ac5f3
                 await send_queue.put(("payment-received", payment))
 
     asyncio.create_task(payment_received())
