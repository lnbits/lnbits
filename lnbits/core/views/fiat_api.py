--- conflicted
+++ resolved
@@ -30,41 +30,26 @@
     data: CreateFiatSubscription,
     key_type: WalletTypeInfo = Depends(require_admin_key),
 ) -> FiatSubscriptionResponse:
-<<<<<<< HEAD
-    print("### create_subscription", provider, data)
-=======
->>>>>>> 0c15a614
     fiat_provider = await get_fiat_provider(provider)
     if not fiat_provider:
         raise HTTPException(404, "Fiat provider not found")
 
     wallet_id = data.payment_options.wallet_id
-<<<<<<< HEAD
-    # todo: really need to check  here?
-=======
 
->>>>>>> 0c15a614
     if wallet_id and wallet_id != key_type.wallet.id:
         raise HTTPException(
             403,
             "Wallet id does not match your API key."
             "Leave it empty to use your key's wallet.",
         )
-<<<<<<< HEAD
-    data.payment_options.wallet_id = key_type.wallet.id
-
-=======
 
     data.payment_options.wallet_id = key_type.wallet.id
->>>>>>> 0c15a614
     subscription_response = await fiat_provider.create_subscription(
         data.subscription_id, data.quantity, data.payment_options
     )
     return subscription_response
 
 
-<<<<<<< HEAD
-=======
 @fiat_router.delete(
     "/{provider}/subscription/{subscription_id}",
     status_code=HTTPStatus.OK,
@@ -83,7 +68,6 @@
     return resp
 
 
->>>>>>> 0c15a614
 @fiat_router.post(
     "/{provider}/connection_token",
     status_code=HTTPStatus.OK,
