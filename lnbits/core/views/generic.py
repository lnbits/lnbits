--- conflicted
+++ resolved
@@ -164,12 +164,7 @@
 )
 async def wallet(
     request: Request,
-<<<<<<< HEAD
-    nme: Optional[str] = Query(None),
-    usr: Optional[UUID4] = Query(None),
-=======
     usr: UUID4 = Query(...),
->>>>>>> 03b789d8
     wal: Optional[UUID4] = Query(None),
 ):
     user_id = usr.hex
@@ -291,35 +286,6 @@
     return {"status": "OK"}
 
 
-<<<<<<< HEAD
-@generic_router.get("/deletewallet", response_class=RedirectResponse)
-async def deletewallet(wal: str = Query(...), usr: str = Query(...)):
-    user = await get_user(usr)
-    if not user:
-        raise HTTPException(HTTPStatus.FORBIDDEN, "User not found.")
-
-    user_wallet_ids = [u.id for u in user.wallets]
-
-    if wal not in user_wallet_ids:
-        raise HTTPException(HTTPStatus.FORBIDDEN, "Not your wallet.")
-    else:
-        await delete_wallet(user_id=user.id, wallet_id=wal)
-        user_wallet_ids.remove(wal)
-        logger.debug("Deleted wallet {wal} of user {user.id}")
-
-    if user_wallet_ids:
-        return RedirectResponse(
-            url_for("/wallet", usr=user.id, wal=user_wallet_ids[0]),
-            status_code=status.HTTP_307_TEMPORARY_REDIRECT,
-        )
-
-    return RedirectResponse(
-        url_for("/"), status_code=status.HTTP_307_TEMPORARY_REDIRECT
-    )
-
-
-=======
->>>>>>> 03b789d8
 @generic_router.get("/withdraw/notify/{service}")
 async def lnurl_balance_notify(request: Request, service: str):
     wal_param = request.query_params.get("wal")
@@ -407,8 +373,6 @@
     }
 
 
-<<<<<<< HEAD
-=======
 @generic_router.get("/node", response_class=HTMLResponse)
 async def node(request: Request, user: User = Depends(check_admin)):
     if not settings.lnbits_node_ui:
@@ -447,7 +411,6 @@
     )
 
 
->>>>>>> 03b789d8
 @generic_router.get("/admin", response_class=HTMLResponse)
 async def index(request: Request, user: User = Depends(check_admin)):
     if not settings.lnbits_admin_ui:
