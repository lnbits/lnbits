--- conflicted
+++ resolved
@@ -17,27 +17,20 @@
 from lnbits.core.models.payments import CreateInvoice
 from lnbits.db import Connection, Filters
 from lnbits.decorators import check_user_extension_access
-<<<<<<< HEAD
-from lnbits.exceptions import OfferError, InvoiceError, PaymentError
-=======
-from lnbits.exceptions import InvoiceError, PaymentError, UnsupportedError
+from lnbits.exceptions import OfferError, InvoiceError, PaymentError, UnsupportedError
 from lnbits.fiat import get_fiat_provider
 from lnbits.helpers import check_callback_url
->>>>>>> 9e60829e
 from lnbits.settings import settings
 from lnbits.tasks import create_task, internal_invoice_queue_put
 from lnbits.utils.crypto import fake_privkey, random_secret_and_hash, verify_preimage
 from lnbits.utils.exchange_rates import fiat_amount_as_satoshis, satoshis_amount_as_fiat
 from lnbits.wallets import fake_wallet, get_funding_source
 from lnbits.wallets.base import (
-<<<<<<< HEAD
     OfferErrorStatus,
     OfferStatus,
     InvoiceData,
     FetchInvoiceResponse,
-=======
     InvoiceResponse,
->>>>>>> 9e60829e
     PaymentPendingStatus,
     PaymentResponse,
     PaymentStatus,
@@ -286,14 +279,9 @@
 ) -> Payment:
     if settings.lnbits_only_allow_incoming_payments:
         raise PaymentError("Only incoming payments allowed.", status="failed")
-<<<<<<< HEAD
     invoice = await _validate_payment_request(payment_request, max_sat)
-    assert invoice.amount_msat
-=======
-    invoice = _validate_payment_request(payment_request, max_sat)
     if not invoice.amount_msat:
         raise ValueError("Missig invoice amount.")
->>>>>>> 9e60829e
 
     async with db.reuse_conn(conn) if conn else db.connect() as new_conn:
         amount_msat = invoice.amount_msat
