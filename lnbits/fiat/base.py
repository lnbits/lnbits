from __future__ import annotations

from abc import ABC, abstractmethod
from collections.abc import AsyncGenerator, Coroutine
from typing import TYPE_CHECKING, Any, NamedTuple

from pydantic import BaseModel, Field

if TYPE_CHECKING:
    pass


class FiatStatusResponse(NamedTuple):
    error_message: str | None = None
    balance: float = 0


class FiatInvoiceResponse(NamedTuple):
    ok: bool
    checking_id: str | None = None  # payment_hash, rpc_id
    payment_request: str | None = None
    error_message: str | None = None

    @property
    def success(self) -> bool:
        return self.ok is True

    @property
    def pending(self) -> bool:
        return self.ok is None

    @property
    def failed(self) -> bool:
        return self.ok is False


class FiatPaymentResponse(NamedTuple):
    # when ok is None it means we don't know if this succeeded
    ok: bool | None = None
    checking_id: str | None = None  # payment_hash, rcp_id
    fee: float | None = None
    error_message: str | None = None

    @property
    def success(self) -> bool:
        return self.ok is True

    @property
    def pending(self) -> bool:
        return self.ok is None

    @property
    def failed(self) -> bool:
        return self.ok is False


class FiatPaymentStatus(NamedTuple):
    paid: bool | None = None
    fee: float | None = None  # todo: what fee is this?

    @property
    def success(self) -> bool:
        return self.paid is True

    @property
    def pending(self) -> bool:
        return self.paid is not True

    @property
    def failed(self) -> bool:
        return self.paid is False

    def __str__(self) -> str:
        if self.success:
            return "success"
        if self.failed:
            return "failed"
        return "pending"


class FiatSubscriptionPaymentOptions(BaseModel):

    memo: str | None = Field(
        default=None,
        description="Payments created by the recurring subscription"
        " will have this memo.",
    )
    wallet_id: str | None = Field(
        default=None,
        description="Payments created by the recurring subscription"
        " will be made to this wallet.",
    )
<<<<<<< HEAD
=======
    subscription_request_id: str | None = Field(
        default=None,
        description="Unique ID that can be used to identify the subscription request."
        "If not provided, one will be generated.",
    )
>>>>>>> 0c15a614
    tag: str | None = Field(
        default=None,
        description="Payments created by the recurring subscription"
        " will have this tag. Admin only.",
    )
    extra: dict[str, Any] | None = Field(
        default=None,
        description="Payments created by the recurring subscription"
        " will merge this extra data to the payment extra. Admin only.",
    )

    success_url: str | None = Field(
        default="https://my.lnbits.com",
        description="The URL to redirect the user to after the"
        " subscription is successfully created.",
    )


class CreateFiatSubscription(BaseModel):
    subscription_id: str
    quantity: int
    payment_options: FiatSubscriptionPaymentOptions


class FiatSubscriptionResponse(BaseModel):
    ok: bool = True
<<<<<<< HEAD
=======
    subscription_request_id: str | None = None
>>>>>>> 0c15a614
    checkout_session_url: str | None = None
    error_message: str | None = None


class FiatPaymentSuccessStatus(FiatPaymentStatus):
    paid = True


class FiatPaymentFailedStatus(FiatPaymentStatus):
    paid = False


class FiatPaymentPendingStatus(FiatPaymentStatus):
    paid = None


class FiatProvider(ABC):
    @abstractmethod
    async def cleanup(self):
        pass

    @abstractmethod
    def status(
        self, only_check_settings: bool | None = False
    ) -> Coroutine[None, None, FiatStatusResponse]:
        pass

    @abstractmethod
    def create_invoice(
        self,
        amount: float,
        payment_hash: str,
        currency: str,
        memo: str | None = None,
        extra: dict[str, Any] | None = None,
        **kwargs,
    ) -> Coroutine[None, None, FiatInvoiceResponse]:
        pass

    @abstractmethod
    def create_subscription(
        self,
        subscription_id: str,
        quantity: int,
        payment_options: FiatSubscriptionPaymentOptions,
        **kwargs,
    ) -> Coroutine[None, None, FiatSubscriptionResponse]:
        pass

    @abstractmethod
<<<<<<< HEAD
=======
    def cancel_subscription(
        self,
        subscription_id: str,
        correlation_id: str,
        **kwargs,
    ) -> Coroutine[None, None, FiatSubscriptionResponse]:
        """
        Cancel a subscription.
        Args:
            subscription_id: The ID of the subscription to cancel.
            correlation_id: An identifier used to verify that the subscription belongs
                            to the user that made the request. Usually the wallet ID.
        """
        pass

    @abstractmethod
>>>>>>> 0c15a614
    def pay_invoice(
        self,
        payment_request: str,
    ) -> Coroutine[None, None, FiatPaymentResponse]:
        pass

    @abstractmethod
    def get_invoice_status(
        self, checking_id: str
    ) -> Coroutine[None, None, FiatPaymentStatus]:
        pass

    @abstractmethod
    def get_payment_status(
        self, checking_id: str
    ) -> Coroutine[None, None, FiatPaymentStatus]:
        pass

    async def paid_invoices_stream(
        self,
    ) -> AsyncGenerator[str, None]:
        yield ""<|MERGE_RESOLUTION|>--- conflicted
+++ resolved
@@ -90,14 +90,11 @@
         description="Payments created by the recurring subscription"
         " will be made to this wallet.",
     )
-<<<<<<< HEAD
-=======
     subscription_request_id: str | None = Field(
         default=None,
         description="Unique ID that can be used to identify the subscription request."
         "If not provided, one will be generated.",
     )
->>>>>>> 0c15a614
     tag: str | None = Field(
         default=None,
         description="Payments created by the recurring subscription"
@@ -124,10 +121,7 @@
 
 class FiatSubscriptionResponse(BaseModel):
     ok: bool = True
-<<<<<<< HEAD
-=======
     subscription_request_id: str | None = None
->>>>>>> 0c15a614
     checkout_session_url: str | None = None
     error_message: str | None = None
 
@@ -178,8 +172,6 @@
         pass
 
     @abstractmethod
-<<<<<<< HEAD
-=======
     def cancel_subscription(
         self,
         subscription_id: str,
@@ -196,7 +188,6 @@
         pass
 
     @abstractmethod
->>>>>>> 0c15a614
     def pay_invoice(
         self,
         payment_request: str,
