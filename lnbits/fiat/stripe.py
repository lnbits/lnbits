--- conflicted
+++ resolved
@@ -157,8 +157,6 @@
             or "https://lnbits.com"
         )
 
-<<<<<<< HEAD
-=======
         if not payment_options.subscription_request_id:
             payment_options.subscription_request_id = str(uuid.uuid4())
         payment_options.extra = payment_options.extra or {}
@@ -166,7 +164,6 @@
             payment_options.subscription_request_id
         )
 
->>>>>>> 0c15a614
         form_data: list[tuple[str, str]] = [
             ("mode", "subscription"),
             ("success_url", success_url),
@@ -189,24 +186,17 @@
             )
             r.raise_for_status()
             data = r.json()
-<<<<<<< HEAD
-=======
-
->>>>>>> 0c15a614
+
             url = data.get("url")
             if not url:
                 return FiatSubscriptionResponse(
                     ok=False, error_message="Server error: missing url"
                 )
-<<<<<<< HEAD
-            return FiatSubscriptionResponse(ok=True, checkout_session_url=url)
-=======
             return FiatSubscriptionResponse(
                 ok=True,
                 checkout_session_url=url,
                 subscription_request_id=payment_options.subscription_request_id,
             )
->>>>>>> 0c15a614
         except json.JSONDecodeError as exc:
             logger.warning(exc)
             return FiatSubscriptionResponse(
@@ -218,8 +208,6 @@
                 ok=False, error_message=f"Unable to connect to {self.endpoint}."
             )
 
-<<<<<<< HEAD
-=======
     async def cancel_subscription(
         self,
         subscription_id: str,
@@ -261,7 +249,6 @@
                 ok=False, error_message="Unable to un subscribe."
             )
 
->>>>>>> 0c15a614
     async def pay_invoice(self, payment_request: str) -> FiatPaymentResponse:
         raise NotImplementedError("Stripe does not support paying invoices directly.")
 
