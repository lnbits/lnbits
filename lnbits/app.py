import asyncio
import importlib
import logging
import signal
import sys
import traceback
import warnings
from http import HTTPStatus

from fastapi import FastAPI, Request
from fastapi.exceptions import RequestValidationError
from fastapi.middleware.cors import CORSMiddleware
from fastapi.middleware.gzip import GZipMiddleware
from fastapi.responses import JSONResponse
from fastapi.staticfiles import StaticFiles
from loguru import logger

import lnbits.settings
from lnbits.core.tasks import register_task_listeners

<<<<<<< HEAD
from .commands import db_migrate, get_admin_settings, handle_assets
from .config import WALLET, conf
=======
>>>>>>> 3fe33a0b
from .core import core_app
from .core.views.generic import core_html_routes
from .helpers import (
    get_css_vendored,
    get_js_vendored,
    get_valid_extensions,
    removeEmptyString,
    template_renderer,
    url_for_vendored,
)
from .requestvars import g

# from .settings import WALLET
from .tasks import (
    catch_everything_and_restart,
    check_pending_payments,
    internal_invoice_listener,
    invoice_listener,
    run_deferred_async,
    webhook_handler,
)


def create_app(config_object="lnbits.settings") -> FastAPI:
    """Create application factory.
    :param config_object: The configuration object to use.
    """
<<<<<<< HEAD
    app = FastAPI()
    if lnbits.settings.LNBITS_ADMIN_UI:
        g().admin_conf = conf
        check_settings(app)

    g().WALLET = WALLET
    app.mount("/static", StaticFiles(directory="lnbits/static"), name="static")
=======
    configure_logger()

    app = FastAPI(
        title="LNbits API",
        description="API for LNbits, the free and open source bitcoin wallet and accounts system with plugins.",
        license_info={
            "name": "MIT License",
            "url": "https://raw.githubusercontent.com/lnbits/lnbits-legend/main/LICENSE",
        },
    )
    app.mount("/static", StaticFiles(packages=[("lnbits", "static")]), name="static")
>>>>>>> 3fe33a0b
    app.mount(
        "/core/static",
        StaticFiles(packages=[("lnbits.core", "static")]),
        name="core_static",
    )

    origins = ["*"]

    app.add_middleware(
        CORSMiddleware, allow_origins=origins, allow_methods=["*"], allow_headers=["*"]
    )
    g().config = lnbits.settings
    g().base_url = f"http://{lnbits.settings.HOST}:{lnbits.settings.PORT}"

    @app.exception_handler(RequestValidationError)
    async def validation_exception_handler(
        request: Request, exc: RequestValidationError
    ):
        # Only the browser sends "text/html" request
        # not fail proof, but everything else get's a JSON response

        if (
            request.headers
            and "accept" in request.headers
            and "text/html" in request.headers["accept"]
        ):
            return template_renderer().TemplateResponse(
                "error.html",
                {"request": request, "err": f"{exc.errors()} is not a valid UUID."},
            )

        return JSONResponse(
            status_code=HTTPStatus.NO_CONTENT,
            content={"detail": exc.errors()},
        )

    app.add_middleware(GZipMiddleware, minimum_size=1000)
    # app.add_middleware(ASGIProxyFix)

    check_funding_source(app)
    register_assets(app)
    register_routes(app)
    register_async_tasks(app)
    register_exception_handlers(app)

    return app

def check_settings(app: FastAPI):
    @app.on_event("startup")
    async def check_settings_admin():
        while True:
            admin_set = await get_admin_settings()
            if admin_set :
                break
            print("Waiting for admin settings... retrying in 5 seconds!")
            await asyncio.sleep(5)
            
        admin_set.admin_users = removeEmptyString(admin_set.admin_users.split(','))
        admin_set.allowed_users = removeEmptyString(admin_set.allowed_users.split(','))
        admin_set.admin_ext = removeEmptyString(admin_set.admin_ext.split(','))
        admin_set.disabled_ext = removeEmptyString(admin_set.disabled_ext.split(','))
        admin_set.theme = removeEmptyString(admin_set.theme.split(','))
        admin_set.ad_space = removeEmptyString(admin_set.ad_space.split(','))
        g().admin_conf = conf.copy(update=admin_set.dict())
        print(f"  ✔️ Access admin user account at: http://{lnbits.settings.HOST}:{lnbits.settings.PORT}/wallet?usr={admin_set.user}")

def check_funding_source(app: FastAPI) -> None:
    @app.on_event("startup")
    async def check_wallet_status():
        original_sigint_handler = signal.getsignal(signal.SIGINT)

        def signal_handler(signal, frame):
            logger.debug(f"SIGINT received, terminating LNbits.")
            sys.exit(1)

        signal.signal(signal.SIGINT, signal_handler)
        while True:
            try:
                error_message, balance = await WALLET.status()
                if not error_message:
                    break
                logger.error(
                    f"The backend for {WALLET.__class__.__name__} isn't working properly: '{error_message}'",
                    RuntimeWarning,
                )
            except:
                pass
            logger.info("Retrying connection to backend in 5 seconds...")
            await asyncio.sleep(5)
        signal.signal(signal.SIGINT, original_sigint_handler)
        logger.info(
            f"✔️ Backend {WALLET.__class__.__name__} connected and with a balance of {balance} msat."
        )


def register_routes(app: FastAPI) -> None:
    """Register FastAPI routes / LNbits extensions."""
    app.include_router(core_app)
    app.include_router(core_html_routes)

    for ext in get_valid_extensions():
        try:
            ext_module = importlib.import_module(f"lnbits.extensions.{ext.code}")
            ext_route = getattr(ext_module, f"{ext.code}_ext")

            if hasattr(ext_module, f"{ext.code}_start"):
                ext_start_func = getattr(ext_module, f"{ext.code}_start")
                ext_start_func()

            if hasattr(ext_module, f"{ext.code}_static_files"):
                ext_statics = getattr(ext_module, f"{ext.code}_static_files")
                for s in ext_statics:
                    app.mount(s["path"], s["app"], s["name"])

            logger.trace(f"adding route for extension {ext_module}")
            app.include_router(ext_route)
        except Exception as e:
            logger.error(str(e))
            raise ImportError(
                f"Please make sure that the extension `{ext.code}` follows conventions."
            )


def register_assets(app: FastAPI):
    """Serve each vendored asset separately or a bundle."""

    @app.on_event("startup")
    async def vendored_assets_variable():
        if g().config.DEBUG:
            g().VENDORED_JS = map(url_for_vendored, get_js_vendored())
            g().VENDORED_CSS = map(url_for_vendored, get_css_vendored())
        else:
            g().VENDORED_JS = ["/static/bundle.js"]
            g().VENDORED_CSS = ["/static/bundle.css"]


def register_async_tasks(app):
    @app.route("/wallet/webhook")
    async def webhook_listener():
        return await webhook_handler()

    @app.on_event("startup")
    async def listeners():
        loop = asyncio.get_event_loop()
        loop.create_task(catch_everything_and_restart(check_pending_payments))
        loop.create_task(catch_everything_and_restart(invoice_listener))
        loop.create_task(catch_everything_and_restart(internal_invoice_listener))
        await register_task_listeners()
        await run_deferred_async()

    @app.on_event("shutdown")
    async def stop_listeners():
        pass


def register_exception_handlers(app: FastAPI):
    @app.exception_handler(Exception)
    async def basic_error(request: Request, err):
        logger.error("handled error", traceback.format_exc())
        logger.error("ERROR:", err)
        etype, _, tb = sys.exc_info()
        traceback.print_exception(etype, err, tb)
        exc = traceback.format_exc()

        if (
            request.headers
            and "accept" in request.headers
            and "text/html" in request.headers["accept"]
        ):
            return template_renderer().TemplateResponse(
                "error.html", {"request": request, "err": err}
            )

        return JSONResponse(
            status_code=HTTPStatus.NO_CONTENT,
            content={"detail": err},
        )


def configure_logger() -> None:
    logger.remove()
    log_level: str = "DEBUG" if lnbits.settings.DEBUG else "INFO"
    formatter = Formatter()
    logger.add(sys.stderr, level=log_level, format=formatter.format)

    logging.getLogger("uvicorn").handlers = [InterceptHandler()]
    logging.getLogger("uvicorn.access").handlers = [InterceptHandler()]


class Formatter:
    def __init__(self):
        self.padding = 0
        self.minimal_fmt: str = "<green>{time:YYYY-MM-DD HH:mm:ss.SS}</green> | <level>{level}</level> | <level>{message}</level>\n"
        if lnbits.settings.DEBUG:
            self.fmt: str = "<green>{time:YYYY-MM-DD HH:mm:ss.SS}</green> | <level>{level: <4}</level> | <cyan>{name}</cyan>:<cyan>{function}</cyan>:<cyan>{line}</cyan> | <level>{message}</level>\n"
        else:
            self.fmt: str = self.minimal_fmt

    def format(self, record):
        function = "{function}".format(**record)
        if function == "emit":  # uvicorn logs
            return self.minimal_fmt
        return self.fmt


class InterceptHandler(logging.Handler):
    def emit(self, record):
        try:
            level = logger.level(record.levelname).name
        except ValueError:
            level = record.levelno
        logger.log(level, record.getMessage())<|MERGE_RESOLUTION|>--- conflicted
+++ resolved
@@ -18,11 +18,8 @@
 import lnbits.settings
 from lnbits.core.tasks import register_task_listeners
 
-<<<<<<< HEAD
 from .commands import db_migrate, get_admin_settings, handle_assets
 from .config import WALLET, conf
-=======
->>>>>>> 3fe33a0b
 from .core import core_app
 from .core.views.generic import core_html_routes
 from .helpers import (
@@ -50,15 +47,6 @@
     """Create application factory.
     :param config_object: The configuration object to use.
     """
-<<<<<<< HEAD
-    app = FastAPI()
-    if lnbits.settings.LNBITS_ADMIN_UI:
-        g().admin_conf = conf
-        check_settings(app)
-
-    g().WALLET = WALLET
-    app.mount("/static", StaticFiles(directory="lnbits/static"), name="static")
-=======
     configure_logger()
 
     app = FastAPI(
@@ -69,8 +57,8 @@
             "url": "https://raw.githubusercontent.com/lnbits/lnbits-legend/main/LICENSE",
         },
     )
+    g().WALLET = WALLET
     app.mount("/static", StaticFiles(packages=[("lnbits", "static")]), name="static")
->>>>>>> 3fe33a0b
     app.mount(
         "/core/static",
         StaticFiles(packages=[("lnbits.core", "static")]),
