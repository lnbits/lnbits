import asyncio
import glob
import importlib
import logging
import os
import shutil
import signal
import sys
import traceback
from hashlib import sha256
from http import HTTPStatus
from typing import Callable, List

from fastapi import FastAPI, HTTPException, Request
from fastapi.exceptions import RequestValidationError
from fastapi.middleware.cors import CORSMiddleware
from fastapi.staticfiles import StaticFiles
from loguru import logger
from slowapi import Limiter
from slowapi.util import get_remote_address
from starlette.responses import JSONResponse

from lnbits.cache import cache
from lnbits.core.crud import get_installed_extensions
from lnbits.core.helpers import migrate_extension_database
from lnbits.core.services import websocketUpdater
from lnbits.core.tasks import (  # register_watchdog,; unregister_watchdog,
    register_killswitch,
    register_task_listeners,
)
from lnbits.settings import settings
from lnbits.tasks import cancel_all_tasks, create_permanent_task
from lnbits.wallets import get_wallet_class, set_wallet_class

from .commands import db_versions, load_disabled_extension_list, migrate_databases
from .core import (
    add_installed_extension,
    core_app,
    core_app_extra,
    update_installed_extension_state,
)
from .core.services import check_admin_settings
from .core.views.generic import core_html_routes
from .extension_manager import Extension, InstallableExtension, get_valid_extensions
from .helpers import template_renderer
from .middleware import (
    CustomGZipMiddleware,
    ExtensionsRedirectMiddleware,
    InstalledExtensionMiddleware,
    add_ip_block_middleware,
    add_ratelimit_middleware,
)
from .requestvars import g
from .tasks import (
    check_pending_payments,
    internal_invoice_listener,
    invoice_listener,
    webhook_handler,
)


def create_app() -> FastAPI:
    configure_logger()
    app = FastAPI(
        title="LNbits API",
        description=(
            "API for LNbits, the free and open source bitcoin wallet and "
            "accounts system with plugins."
        ),
        version=settings.version,
        license_info={
            "name": "MIT License",
            "url": "https://raw.githubusercontent.com/lnbits/lnbits/main/LICENSE",
        },
    )

    app.mount("/static", StaticFiles(packages=[("lnbits", "static")]), name="static")
    app.mount(
        "/core/static",
        StaticFiles(packages=[("lnbits.core", "static")]),
        name="core_static",
    )

    g().base_url = f"http://{settings.host}:{settings.port}"

    app.add_middleware(
        CORSMiddleware, allow_origins=["*"], allow_methods=["*"], allow_headers=["*"]
    )

    app.add_middleware(
        CustomGZipMiddleware, minimum_size=1000, exclude_paths=["/api/v1/payments/sse"]
    )

    # order of these two middlewares is important
    app.add_middleware(InstalledExtensionMiddleware)
    app.add_middleware(ExtensionsRedirectMiddleware)

    register_startup(app)
    register_routes(app)
    register_async_tasks(app)
    register_exception_handlers(app)
    register_shutdown(app)

    # Allow registering new extensions routes without direct access to the `app` object
    setattr(core_app_extra, "register_new_ext_routes", register_new_ext_routes(app))
    setattr(core_app_extra, "register_new_ratelimiter", register_new_ratelimiter(app))

    return app


async def check_funding_source() -> None:
    original_sigint_handler = signal.getsignal(signal.SIGINT)

    def signal_handler(signal, frame):
        logger.debug(
            f"SIGINT received, terminating LNbits. signal: {signal}, frame: {frame}"
        )
        sys.exit(1)

    signal.signal(signal.SIGINT, signal_handler)

    WALLET = get_wallet_class()

    # fallback to void after 30 seconds of failures
    sleep_time = 5
    timeout = int(30 / sleep_time)

    balance = 0
    retry_counter = 0

    while True:
        try:
            error_message, balance = await WALLET.status()
            if not error_message:
                retry_counter = 0
                break

            logger.error(
                f"The backend for {WALLET.__class__.__name__} isn't "
                f"working properly: '{error_message}'",
                RuntimeWarning,
            )
<<<<<<< HEAD
        except Exception as e:
            logger.error(f"Error connecting to {WALLET.__class__.__name__}: {e}")
=======
        except Exception:
>>>>>>> bb5033d2
            pass

        if settings.lnbits_admin_ui and retry_counter == timeout:
            set_void_wallet_class()
            WALLET = get_wallet_class()
            break
        else:
            logger.warning(f"Retrying connection to backend in {sleep_time} seconds...")
            retry_counter += 1
            await asyncio.sleep(sleep_time)

    signal.signal(signal.SIGINT, original_sigint_handler)

    logger.info(
        f"✔️ Backend {WALLET.__class__.__name__} connected "
        f"and with a balance of {balance} msat."
    )


def set_void_wallet_class():
    logger.warning(
        "Fallback to VoidWallet, because the backend for "
        f"{settings.lnbits_backend_wallet_class} isn't working properly"
    )
    set_wallet_class("VoidWallet")


async def check_installed_extensions(app: FastAPI):
    """
    Check extensions that have been installed, but for some reason no longer present in
    the 'lnbits/extensions' directory. One reason might be a docker-container that was
    re-created. The 'data' directory (where the '.zip' files live) is expected to
    persist state. Zips that are missing will be re-downloaded.
    """
    shutil.rmtree(os.path.join("lnbits", "upgrades"), True)
    await load_disabled_extension_list()
    installed_extensions = await build_all_installed_extensions_list()

    for ext in installed_extensions:
        try:
            installed = check_installed_extension_files(ext)
            if not installed:
                await restore_installed_extension(app, ext)
                logger.info(
                    "✔️ Successfully re-installed extension: "
                    f"{ext.id} ({ext.installed_version})"
                )
        except Exception as e:
            logger.warning(e)
            logger.warning(
                f"Failed to re-install extension: {ext.id} ({ext.installed_version})"
            )

    logger.info(f"Installed Extensions ({len(installed_extensions)}):")
    for ext in installed_extensions:
        logger.info(f"{ext.id} ({ext.installed_version})")


async def build_all_installed_extensions_list() -> List[InstallableExtension]:
    """
    Returns a list of all the installed extensions plus the extensions that
    MUST be installed by default (see LNBITS_EXTENSIONS_DEFAULT_INSTALL).
    """
    installed_extensions = await get_installed_extensions()

    installed_extensions_ids = [e.id for e in installed_extensions]
    for ext_id in settings.lnbits_extensions_default_install:
        if ext_id in installed_extensions_ids:
            continue

        ext_releases = await InstallableExtension.get_extension_releases(ext_id)
        release = ext_releases[0] if len(ext_releases) else None

        if release:
            ext_info = InstallableExtension(
                id=ext_id, name=ext_id, installed_release=release, icon=release.icon
            )
            installed_extensions.append(ext_info)

    return installed_extensions


def check_installed_extension_files(ext: InstallableExtension) -> bool:
    if ext.has_installed_version:
        return True

    zip_files = glob.glob(
        os.path.join(settings.lnbits_data_folder, "extensions", "*.zip")
    )

    if f"./{str(ext.zip_path)}" not in zip_files:
        ext.download_archive()
    ext.extract_archive()

    return False


async def restore_installed_extension(app: FastAPI, ext: InstallableExtension):
    await add_installed_extension(ext)
    await update_installed_extension_state(ext_id=ext.id, active=True)

    extension = Extension.from_installable_ext(ext)
    register_ext_routes(app, extension)

    current_version = (await db_versions()).get(ext.id, 0)
    await migrate_extension_database(extension, current_version)

    # mount routes for the new version
    core_app_extra.register_new_ext_routes(extension)
    if extension.upgrade_hash:
        ext.nofiy_upgrade()


def register_routes(app: FastAPI) -> None:
    """Register FastAPI routes / LNbits extensions."""
    app.include_router(core_app)
    app.include_router(core_html_routes)

    for ext in get_valid_extensions():
        try:
            register_ext_routes(app, ext)
        except Exception as e:
            logger.error(str(e))
            raise ImportError(
                f"Please make sure that the extension `{ext.code}` follows conventions."
            )


def register_new_ext_routes(app: FastAPI) -> Callable:
    # Returns a function that registers new routes for an extension.
    # The returned function encapsulates (creates a closure around)
    # the `app` object but does expose it.
    def register_new_ext_routes_fn(ext: Extension):
        register_ext_routes(app, ext)

    return register_new_ext_routes_fn


def register_new_ratelimiter(app: FastAPI) -> Callable:
    def register_new_ratelimiter_fn():
        limiter = Limiter(
            key_func=get_remote_address,
            default_limits=[
                f"{settings.lnbits_rate_limit_no}/{settings.lnbits_rate_limit_unit}"
            ],
        )
        app.state.limiter = limiter

    return register_new_ratelimiter_fn


def register_ext_routes(app: FastAPI, ext: Extension) -> None:
    """Register FastAPI routes for extension."""
    ext_module = importlib.import_module(ext.module_name)

    ext_route = getattr(ext_module, f"{ext.code}_ext")

    if hasattr(ext_module, f"{ext.code}_start"):
        ext_start_func = getattr(ext_module, f"{ext.code}_start")
        ext_start_func()

    if hasattr(ext_module, f"{ext.code}_static_files"):
        ext_statics = getattr(ext_module, f"{ext.code}_static_files")
        for s in ext_statics:
            app.mount(s["path"], s["app"], s["name"])

    if hasattr(ext_module, f"{ext.code}_redirect_paths"):
        ext_redirects = getattr(ext_module, f"{ext.code}_redirect_paths")
        settings.lnbits_extensions_redirects = [
            r for r in settings.lnbits_extensions_redirects if r["ext_id"] != ext.code
        ]
        for r in ext_redirects:
            r["ext_id"] = ext.code
            settings.lnbits_extensions_redirects.append(r)

    logger.trace(f"adding route for extension {ext_module}")

    prefix = f"/upgrades/{ext.upgrade_hash}" if ext.upgrade_hash != "" else ""
    app.include_router(router=ext_route, prefix=prefix)


def register_startup(app: FastAPI):
    @app.on_event("startup")
    async def lnbits_startup():
        try:
            # wait till migration is done
            await migrate_databases()

            # setup admin settings
            await check_admin_settings()

            log_server_info()

            # adds security middleware
            add_ratelimit_middleware(app)
            add_ip_block_middleware(app)

            # initialize WALLET
            try:
                set_wallet_class()
            except Exception as e:
                logger.error(
                    f"Error initializing {settings.lnbits_backend_wallet_class}: "
                    f"{str(e)}"
                )
                set_void_wallet_class()

            # initialize funding source
            await check_funding_source()

            # check extensions after restart
            await check_installed_extensions(app)

            if settings.lnbits_admin_ui:
                initialize_server_logger()

            asyncio.create_task(cache.invalidate_forever())

        except Exception as e:
            logger.error(str(e))
            raise ImportError("Failed to run 'startup' event.")


def register_shutdown(app: FastAPI):
    @app.on_event("shutdown")
    async def on_shutdown():
        cancel_all_tasks()
        # wait a bit to allow them to finish, so that cleanup can run without problems
        await asyncio.sleep(0.1)
        WALLET = get_wallet_class()
        await WALLET.cleanup()


def initialize_server_logger():
    super_user_hash = sha256(settings.super_user.encode("utf-8")).hexdigest()

    serverlog_queue = asyncio.Queue()

    async def update_websocket_serverlog():
        while True:
            msg = await serverlog_queue.get()
            await websocketUpdater(super_user_hash, msg)

    create_permanent_task(update_websocket_serverlog)

    logger.add(
        lambda msg: serverlog_queue.put_nowait(msg),
        format=Formatter().format,
    )


def log_server_info():
    logger.info("Starting LNbits")
    logger.info(f"Version: {settings.version}")
    logger.info(f"Baseurl: {settings.lnbits_baseurl}")
    logger.info(f"Host: {settings.host}")
    logger.info(f"Port: {settings.port}")
    logger.info(f"Debug: {settings.debug}")
    logger.info(f"Site title: {settings.lnbits_site_title}")
    logger.info(f"Funding source: {settings.lnbits_backend_wallet_class}")
    logger.info(f"Data folder: {settings.lnbits_data_folder}")
    logger.info(f"Git version: {settings.lnbits_commit}")
    logger.info(f"Database: {get_db_vendor_name()}")
    logger.info(f"Service fee: {settings.lnbits_service_fee}")


def get_db_vendor_name():
    db_url = settings.lnbits_database_url
    return (
        "PostgreSQL"
        if db_url and db_url.startswith("postgres://")
        else "CockroachDB"
        if db_url and db_url.startswith("cockroachdb://")
        else "SQLite"
    )


def register_async_tasks(app):
    @app.route("/wallet/webhook")
    async def webhook_listener():
        return await webhook_handler()

    @app.on_event("startup")
    async def listeners():
        create_permanent_task(check_pending_payments)
        create_permanent_task(invoice_listener)
        create_permanent_task(internal_invoice_listener)
        register_task_listeners()
        register_killswitch()
        # await run_deferred_async() # calle: doesn't do anyting?


def register_exception_handlers(app: FastAPI):
    @app.exception_handler(Exception)
    async def exception_handler(request: Request, exc: Exception):
        etype, _, tb = sys.exc_info()
        traceback.print_exception(etype, exc, tb)
        logger.error(f"Exception: {str(exc)}")
        # Only the browser sends "text/html" request
        # not fail proof, but everything else get's a JSON response
        if (
            request.headers
            and "accept" in request.headers
            and "text/html" in request.headers["accept"]
        ):
            return template_renderer().TemplateResponse(
                "error.html", {"request": request, "err": f"Error: {str(exc)}"}
            )

        return JSONResponse(
            status_code=HTTPStatus.INTERNAL_SERVER_ERROR,
            content={"detail": str(exc)},
        )

    @app.exception_handler(RequestValidationError)
    async def validation_exception_handler(
        request: Request, exc: RequestValidationError
    ):
        logger.error(f"RequestValidationError: {str(exc)}")
        # Only the browser sends "text/html" request
        # not fail proof, but everything else get's a JSON response

        if (
            request.headers
            and "accept" in request.headers
            and "text/html" in request.headers["accept"]
        ):
            return template_renderer().TemplateResponse(
                "error.html",
                {"request": request, "err": f"Error: {str(exc)}"},
            )

        return JSONResponse(
            status_code=HTTPStatus.BAD_REQUEST,
            content={"detail": str(exc)},
        )

    @app.exception_handler(HTTPException)
    async def http_exception_handler(request: Request, exc: HTTPException):
        logger.error(f"HTTPException {exc.status_code}: {exc.detail}")
        # Only the browser sends "text/html" request
        # not fail proof, but everything else get's a JSON response

        if (
            request.headers
            and "accept" in request.headers
            and "text/html" in request.headers["accept"]
        ):
            return template_renderer().TemplateResponse(
                "error.html",
                {
                    "request": request,
                    "err": f"HTTP Error {exc.status_code}: {exc.detail}",
                },
            )

        return JSONResponse(
            status_code=exc.status_code,
            content={"detail": exc.detail},
        )


def configure_logger() -> None:
    logger.remove()
    log_level: str = "DEBUG" if settings.debug else "INFO"
    formatter = Formatter()
    logger.add(sys.stdout, level=log_level, format=formatter.format)
    logging.getLogger("uvicorn").handlers = [InterceptHandler()]
    logging.getLogger("uvicorn.access").handlers = [InterceptHandler()]
    logging.getLogger("uvicorn.error").handlers = [InterceptHandler()]
    logging.getLogger("uvicorn.error").propagate = False


class Formatter:
    def __init__(self):
        self.padding = 0
        self.minimal_fmt: str = (
            "<green>{time:YYYY-MM-DD HH:mm:ss.SS}</green> | <level>{level}</level> | "
            "<level>{message}</level>\n"
        )
        if settings.debug:
            self.fmt: str = (
                "<green>{time:YYYY-MM-DD HH:mm:ss.SS}</green> | "
                "<level>{level: <4}</level> | "
                "<cyan>{name}</cyan>:<cyan>{function}</cyan>:<cyan>{line}</cyan> | "
                "<level>{message}</level>\n"
            )
        else:
            self.fmt: str = self.minimal_fmt

    def format(self, record):
        function = "{function}".format(**record)
        if function == "emit":  # uvicorn logs
            return self.minimal_fmt
        return self.fmt


class InterceptHandler(logging.Handler):
    def emit(self, record):
        try:
            level = logger.level(record.levelname).name
        except ValueError:
            level = record.levelno
        logger.log(level, record.getMessage())<|MERGE_RESOLUTION|>--- conflicted
+++ resolved
@@ -140,12 +140,8 @@
                 f"working properly: '{error_message}'",
                 RuntimeWarning,
             )
-<<<<<<< HEAD
         except Exception as e:
             logger.error(f"Error connecting to {WALLET.__class__.__name__}: {e}")
-=======
-        except Exception:
->>>>>>> bb5033d2
             pass
 
         if settings.lnbits_admin_ui and retry_counter == timeout:
