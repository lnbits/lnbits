--- conflicted
+++ resolved
@@ -15,12 +15,7 @@
 from .core.crud import get_dbversions, get_inactive_extensions
 from .core.helpers import migrate_extension_database, run_migration, run_process
 from .db import COCKROACH, POSTGRES, SQLITE
-<<<<<<< HEAD
 from .extension_manager import ExtensionInstallationException, get_valid_extensions
-from .helpers import get_css_vendored, get_js_vendored, url_for_vendored
-=======
-from .extension_manager import get_valid_extensions
->>>>>>> 3855cf47
 
 
 @click.group()
@@ -56,24 +51,7 @@
                 css.write(compile_string(scss.read()))
 
 
-<<<<<<< HEAD
-def bundle_vendored():
-    for getfiles, outputpath in [
-        (get_js_vendored, os.path.join(settings.lnbits_path, "static/bundle.js")),
-        (get_css_vendored, os.path.join(settings.lnbits_path, "static/bundle.css")),
-    ]:
-        output = ""
-        for path in getfiles():
-            with open(path) as f:
-                output += "/* " + url_for_vendored(path) + " */\n" + f.read() + ";\n"
-        with open(outputpath, "w") as f:
-            f.write(output)
-
-
 async def migrate_core_databases():
-=======
-async def migrate_databases():
->>>>>>> 3855cf47
     """Creates the necessary databases if they don't exist already; or migrates them."""
 
     async with core_db.connect() as conn:
