import hashlib
import json
import re
from datetime import datetime, timedelta, timezone
from pathlib import Path
from typing import Any, Optional, Type
from urllib import request

import jinja2
import jwt
import shortuuid
from fastapi.routing import APIRoute
from packaging import version
from pydantic.schema import field_schema

from lnbits.jinja2_templating import Jinja2Templates
from lnbits.nodes import get_node_class
from lnbits.requestvars import g
from lnbits.settings import settings
from lnbits.utils.crypto import AESCipher

from .db import FilterModel


def get_db_vendor_name():
    db_url = settings.lnbits_database_url
    return (
        "PostgreSQL"
        if db_url and db_url.startswith("postgres://")
        else (
            "CockroachDB"
            if db_url and db_url.startswith("cockroachdb://")
            else "SQLite"
        )
    )


def urlsafe_short_hash() -> str:
    return shortuuid.uuid()


def url_for(endpoint: str, external: Optional[bool] = False, **params: Any) -> str:
    base = g().base_url if external else ""
    url_params = "?"
    for key, value in params.items():
        url_params += f"{key}={value}&"
    url = f"{base}{endpoint}{url_params}"
    return url


def static_url_for(static: str, path: str) -> str:
    return f"/{static}/{path}?v={settings.server_startup_time}"


def template_renderer(additional_folders: Optional[list] = None) -> Jinja2Templates:
    folders = ["lnbits/templates", "lnbits/core/templates"]
    if additional_folders:
        additional_folders += [
            Path(settings.lnbits_extensions_path, "extensions", f)
            for f in additional_folders
        ]
        folders.extend(additional_folders)
    t = Jinja2Templates(loader=jinja2.FileSystemLoader(folders))
    t.env.globals["static_url_for"] = static_url_for

    if settings.lnbits_ad_space_enabled:
        t.env.globals["AD_SPACE"] = settings.lnbits_ad_space.split(",")
        t.env.globals["AD_SPACE_TITLE"] = settings.lnbits_ad_space_title

    t.env.globals["VOIDWALLET"] = settings.lnbits_backend_wallet_class == "VoidWallet"
    t.env.globals["HIDE_API"] = settings.lnbits_hide_api
    t.env.globals["SITE_TITLE"] = settings.lnbits_site_title
    t.env.globals["LNBITS_DENOMINATION"] = settings.lnbits_denomination
    t.env.globals["SITE_TAGLINE"] = settings.lnbits_site_tagline
    t.env.globals["SITE_DESCRIPTION"] = settings.lnbits_site_description
    t.env.globals["LNBITS_SHOW_HOME_PAGE_ELEMENTS"] = (
        settings.lnbits_show_home_page_elements
    )
    t.env.globals["LNBITS_CUSTOM_IMAGE"] = settings.lnbits_custom_image
    t.env.globals["LNBITS_CUSTOM_BADGE"] = settings.lnbits_custom_badge
    t.env.globals["LNBITS_CUSTOM_BADGE_COLOR"] = settings.lnbits_custom_badge_color
    t.env.globals["LNBITS_THEME_OPTIONS"] = settings.lnbits_theme_options
    t.env.globals["LNBITS_QR_LOGO"] = settings.lnbits_qr_logo
    t.env.globals["LNBITS_VERSION"] = settings.version
    t.env.globals["LNBITS_NEW_ACCOUNTS_ALLOWED"] = settings.new_accounts_allowed
    t.env.globals["LNBITS_AUTH_METHODS"] = settings.auth_allowed_methods
    t.env.globals["LNBITS_ADMIN_UI"] = settings.lnbits_admin_ui
<<<<<<< HEAD
    t.env.globals[
        "LNBITS_EXTENSIONS_DEACTIVATE_ALL"
    ] = settings.lnbits_extensions_deactivate_all
=======
    t.env.globals["LNBITS_EXTENSIONS_DEACTIVATE_ALL"] = (
        settings.lnbits_extensions_deactivate_all
    )
    t.env.globals["LNBITS_AUDIT_ENABLED"] = settings.lnbits_audit_enabled

>>>>>>> 69350849
    t.env.globals["LNBITS_SERVICE_FEE"] = settings.lnbits_service_fee
    t.env.globals["LNBITS_SERVICE_FEE_MAX"] = settings.lnbits_service_fee_max
    t.env.globals["LNBITS_SERVICE_FEE_WALLET"] = settings.lnbits_service_fee_wallet
    t.env.globals["LNBITS_NODE_UI"] = (
        settings.lnbits_node_ui and get_node_class() is not None
    )
    t.env.globals["LNBITS_NODE_UI_AVAILABLE"] = get_node_class() is not None
    t.env.globals["EXTENSIONS"] = list(settings.lnbits_all_extensions_ids)

    if settings.lnbits_custom_logo:
        t.env.globals["USE_CUSTOM_LOGO"] = settings.lnbits_custom_logo

    if settings.lnbits_default_reaction:
        t.env.globals["USE_DEFAULT_REACTION"] = settings.lnbits_default_reaction

    if settings.lnbits_default_theme:
        t.env.globals["USE_DEFAULT_THEME"] = settings.lnbits_default_theme

    if settings.lnbits_default_border:
        t.env.globals["USE_DEFAULT_BORDER"] = settings.lnbits_default_border

    if settings.lnbits_default_gradient:
        t.env.globals["USE_DEFAULT_GRADIENT"] = settings.lnbits_default_gradient

    if settings.lnbits_default_bgimage:
        t.env.globals["USE_DEFAULT_BGIMAGE"] = settings.lnbits_default_bgimage

    if settings.bundle_assets:
        t.env.globals["INCLUDED_JS"] = ["bundle.min.js"]
        t.env.globals["INCLUDED_CSS"] = ["bundle.min.css"]
        t.env.globals["INCLUDED_COMPONENTS"] = ["bundle-components.min.js"]
    else:
        vendor_filepath = Path(settings.lnbits_path, "static", "vendor.json")
        with open(vendor_filepath) as vendor_file:
            vendor_files = json.loads(vendor_file.read())
            t.env.globals["INCLUDED_JS"] = vendor_files["js"]
            t.env.globals["INCLUDED_CSS"] = vendor_files["css"]
            t.env.globals["INCLUDED_COMPONENTS"] = vendor_files["components"]

    t.env.globals["WEBPUSH_PUBKEY"] = settings.lnbits_webpush_pubkey

    return t


def get_current_extension_name() -> str:
    """
    DEPRECATED: Use the repo name instead, will be removed in the future
    before: `register_invoice_listener(invoice_queue, get_current_extension_name())`
    after: `register_invoice_listener(invoice_queue, "my-extension")`

    Returns the name of the extension that calls this method.
    """
    import inspect
    import json
    import os

    callee_filepath = inspect.stack()[1].filename
    callee_dirname, _ = os.path.split(callee_filepath)

    path = os.path.normpath(callee_dirname)
    extension_director_name = path.split(os.sep)[-1]
    try:
        config_path = os.path.join(callee_dirname, "config.json")
        with open(config_path) as json_file:
            config = json.load(json_file)
        ext_name = config["name"]
    except Exception:
        ext_name = extension_director_name
    return ext_name


def generate_filter_params_openapi(model: Type[FilterModel], keep_optional=False):
    """
    Generate openapi documentation for Filters. This is intended to be used along
    parse_filters (see example)
    :param model: Filter model
    :param keep_optional: If false, all parameters will be optional,
    otherwise inferred from model
    """
    fields = list(model.__fields__.values())
    params = []
    for field in fields:
        schema, _, _ = field_schema(field, model_name_map={})

        description = "Supports Filtering"
        if (
            hasattr(model, "__search_fields__")
            and field.name in model.__search_fields__
        ):
            description += ". Supports Search"

        parameter = {
            "name": field.alias,
            "in": "query",
            "required": field.required if keep_optional else False,
            "schema": schema,
            "description": description,
        }
        params.append(parameter)

    return {
        "parameters": params,
    }


def is_valid_email_address(email: str) -> bool:
    email_regex = r"[A-Za-z0-9\._%+-]+@[A-Za-z0-9\.-]+\.[A-Za-z]{2,63}"
    return re.fullmatch(email_regex, email) is not None


def is_valid_username(username: str) -> bool:
    username_regex = r"(?=[a-zA-Z0-9._]{2,20}$)(?!.*[_.]{2})[^_.].*[^_.]"
    return re.fullmatch(username_regex, username) is not None


def is_valid_pubkey(pubkey: str) -> bool:
    if len(pubkey) != 64:
        return False
    try:
        int(pubkey, 16)
        return True
    except Exception as _:
        return False


def create_access_token(data: dict, token_expire_minutes: Optional[int] = None) -> str:
    minutes = token_expire_minutes or settings.auth_token_expire_minutes
    expire = datetime.now(timezone.utc) + timedelta(minutes=minutes)
    to_encode = {k: v for k, v in data.items() if v is not None}
    to_encode.update({"exp": expire})  # todo:check expiration
    return jwt.encode(to_encode, settings.auth_secret_key, "HS256")


def encrypt_internal_message(m: Optional[str] = None) -> Optional[str]:
    """Encrypt message with the internal secret key"""
    if not m:
        return None
    return AESCipher(key=settings.auth_secret_key).encrypt(m.encode())


def decrypt_internal_message(m: Optional[str] = None) -> Optional[str]:
    """Decrypt message with the internal secret key"""
    if not m:
        return None
    return AESCipher(key=settings.auth_secret_key).decrypt(m)


def filter_dict_keys(data: dict, filter_keys: Optional[list[str]]) -> dict:
    if not filter_keys:
        # return shallow clone of the dict even if there are no filters
        return {**data}
    return {key: data[key] for key in filter_keys if key in data}


def version_parse(v: str):
    """
    Wrapper for version.parse() that does not throw if the version is invalid.
    Instead it return the lowest possible version ("0.0.0")
    """
    try:
        # remove release candidate suffix
        v = v.split("-")[0].split("rc")[0]
        return version.parse(v)
    except Exception:
        return version.parse("0.0.0")


def is_lnbits_version_ok(
    min_lnbits_version: Optional[str], max_lnbits_version: Optional[str]
) -> bool:
    if min_lnbits_version and (
        version_parse(min_lnbits_version) > version_parse(settings.version)
    ):
        return False
    if max_lnbits_version and (
        version_parse(max_lnbits_version) <= version_parse(settings.version)
    ):
        return False

    return True


def download_url(url, save_path):
    with request.urlopen(url, timeout=60) as dl_file:
        with open(save_path, "wb") as out_file:
            out_file.write(dl_file.read())


def file_hash(filename):
    h = hashlib.sha256()
    b = bytearray(128 * 1024)
    mv = memoryview(b)
    with open(filename, "rb", buffering=0) as f:
        while n := f.readinto(mv):
            h.update(mv[:n])
    return h.hexdigest()


def get_api_routes(routes: list) -> dict[str, str]:
    data = {}
    for route in routes:
        if not isinstance(route, APIRoute):
            continue
        segments = route.path.split("/")
        if len(segments) < 3:
            continue
        if "/".join(segments[1:3]) == "api/v1":
            data["/".join(segments[0:4])] = segments[3].capitalize()
        elif "/".join(segments[2:4]) == "api/v1":
            data["/".join(segments[0:4])] = segments[1].capitalize()

    return data<|MERGE_RESOLUTION|>--- conflicted
+++ resolved
@@ -85,17 +85,11 @@
     t.env.globals["LNBITS_NEW_ACCOUNTS_ALLOWED"] = settings.new_accounts_allowed
     t.env.globals["LNBITS_AUTH_METHODS"] = settings.auth_allowed_methods
     t.env.globals["LNBITS_ADMIN_UI"] = settings.lnbits_admin_ui
-<<<<<<< HEAD
-    t.env.globals[
-        "LNBITS_EXTENSIONS_DEACTIVATE_ALL"
-    ] = settings.lnbits_extensions_deactivate_all
-=======
     t.env.globals["LNBITS_EXTENSIONS_DEACTIVATE_ALL"] = (
         settings.lnbits_extensions_deactivate_all
     )
     t.env.globals["LNBITS_AUDIT_ENABLED"] = settings.lnbits_audit_enabled
 
->>>>>>> 69350849
     t.env.globals["LNBITS_SERVICE_FEE"] = settings.lnbits_service_fee
     t.env.globals["LNBITS_SERVICE_FEE_MAX"] = settings.lnbits_service_fee_max
     t.env.globals["LNBITS_SERVICE_FEE_WALLET"] = settings.lnbits_service_fee_wallet
