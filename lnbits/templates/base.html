--- conflicted
+++ resolved
@@ -173,10 +173,6 @@
           show-if-above
           :elevated="$q.screen.lt.md"
         >
-<<<<<<< HEAD
-          <lnbits-wallet-list :balance="balance"></lnbits-wallet-list>
-          <q-btn to="/wallet">demo wal btn</q-btn>
-=======
           <lnbits-wallet-list
             :g="g"
             @wallet-selected="selectWallet"
@@ -184,7 +180,7 @@
             :balance="balance"
           ></lnbits-wallet-list>
 
->>>>>>> 73757af3
+          <q-btn to="/wallet">demo wal btn</q-btn>
           <lnbits-manage
             :show-admin="'{{LNBITS_ADMIN_UI}}' == 'True'"
             :show-users="'{{LNBITS_ADMIN_UI}}' == 'True'"
