--- conflicted
+++ resolved
@@ -1,12 +1,9 @@
 from http import HTTPStatus
 from typing import Literal, Optional, Type
 
-<<<<<<< HEAD
 from fastapi import Query, Security, Request, status
 from fastapi.exceptions import HTTPException
-=======
-from fastapi import HTTPException, Request, Security, status
->>>>>>> 47df9417
+
 from fastapi.openapi.models import APIKey, APIKeyIn
 from fastapi.security import APIKeyHeader, APIKeyQuery
 from fastapi.security.base import SecurityBase
