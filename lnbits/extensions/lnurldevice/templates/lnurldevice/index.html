{% extends "base.html" %} {% from "macros.jinja" import window_vars with context
%} {% block page %}
<div class="row q-col-gutter-md">
  <div class="col-12 col-md-7 q-gutter-y-md">
    <q-card>
      <q-card-section>
        {% raw %}
        <q-btn
          unelevated
          color="primary"
          @click="formDialoglnurldevice.show = true"
          >New LNURLDevice instance
        </q-btn>
      </q-card-section>
    </q-card>

    <q-card>
      <q-card-section>
        <div class="row items-center no-wrap q-mb-md">
          <div class="col">
            <h5 class="text-subtitle1 q-my-none">lNURLdevice</h5>
          </div>

          <div class="col-auto">
            <q-input
              borderless
              dense
              debounce="300"
              v-model="filter"
              placeholder="Search"
            >
              <template v-slot:append>
                <q-icon name="search"></q-icon>
              </template>
            </q-input>
            <q-btn flat color="grey" @click="exportlnurldeviceCSV"
              >Export to CSV</q-btn
            >
          </div>
        </div>
        <q-table
          flat
          dense
          :data="lnurldeviceLinks"
          row-key="id"
          :columns="lnurldevicesTable.columns"
          :pagination.sync="lnurldevicesTable.pagination"
          :filter="filter"
        >
          <template v-slot:header="props">
            <q-tr :props="props">
<<<<<<< HEAD
              <q-th style="width: 5%;"></q-th>
              <q-th style="width: 5%;"></q-th>
=======
              <q-th style="width: 5%"></q-th>
              <q-th style="width: 5%"></q-th>
              <q-th style="width: 5%"></q-th>
>>>>>>> d1302e48

              <q-th
                v-for="col in props.cols"
                :key="col.name"
                :props="props"
                auto-width
              >
                <div v-if="col.name == 'id'"></div>
                <div v-else>{{ col.label }}</div>
              </q-th>
              <!-- <q-th auto-width></q-th> -->
            </q-tr>
          </template>

          <template v-slot:body="props">
            <q-tr :props="props">
              <q-td>
                <q-btn
                  flat
                  dense
                  size="xs"
                  @click="deletelnurldeviceLink(props.row.id)"
                  icon="cancel"
                  color="pink"
                >
                  <q-tooltip> Delete LNURLDevice </q-tooltip>
                </q-btn>
              </q-td>
              <q-td>
                <q-btn
                  flat
                  dense
                  size="xs"
                  @click="openlnurldeviceSettings(props.row.id)"
                  icon="perm_data_setting"
                  color="primary"
                >
                  <q-tooltip> LNURLDevice Settings </q-tooltip>
                </q-btn>
              </q-td>
              <q-td>
                <q-btn
                  v-if="props.row.device == 'switch'"
                  :disable="protocol == 'http:'"
                  flat
                  unelevated
                  dense
                  size="xs"
                  icon="visibility"
                  :color="($q.dark.isActive) ? 'grey-7' : 'grey-5'"
                  @click="openQrCodeDialog(props.row.id)"
                  ><q-tooltip v-if="protocol == 'http:'">
                    LNURLs only work over HTTPS </q-tooltip
                  ><q-tooltip v-else> view LNURL </q-tooltip></q-btn
                >
              </q-td>
              <q-td
                v-for="col in props.cols"
                :key="col.name"
                :props="props"
                auto-width
              >
                <div v-if="col.name == 'id'"></div>
                <div v-else>{{ col.value }}</div>
              </q-td>
            </q-tr>
          </template>
          {% endraw %}
        </q-table>
      </q-card-section>
    </q-card>
  </div>

  <div class="col-12 col-md-5 q-gutter-y-md">
    <q-card>
      <q-card-section>
        <h6 class="text-subtitle1 q-my-none">
          {{SITE_TITLE}} LNURLDevice Extension
        </h6>
      </q-card-section>
      <q-card-section class="q-pa-none">
        <q-separator></q-separator>
        <q-list> {% include "lnurldevice/_api_docs.html" %} </q-list>
      </q-card-section>
    </q-card>
  </div>

  <q-dialog
    v-model="settingsDialog.show"
    deviceition="top"
    @hide="closeFormDialog"
  >
    <q-card
      style="width: 700px; max-width: 80vw;"
      class="q-pa-lg q-pt-xl lnbits__dialog-card"
    >
      <div class="text-h6">LNURLDevice device string</div>
      <center>
        <q-btn
          v-if="settingsDialog.data.device == 'switch'"
          dense
          outline
          unelevated
          color="primary"
          size="md"
          @click="copyText(wslocation + '/lnurldevice/ws/' + settingsDialog.data.id, 'Link copied to clipboard!')"
          >{% raw %}{{wslocation}}/lnurldevice/ws/{{settingsDialog.data.id}}{%
          endraw %}<q-tooltip> Click to copy URL </q-tooltip>
        </q-btn>
        <q-btn
          v-else
          dense
          outline
          unelevated
          color="primary"
          size="md"
          @click="copyText(location + '/lnurldevice/api/v1/lnurl/' + settingsDialog.data.id + ',' +
      settingsDialog.data.key + ',' + settingsDialog.data.currency, 'Link copied to clipboard!')"
          >{% raw
          %}{{location}}/lnurldevice/api/v1/lnurl/{{settingsDialog.data.id}},
          {{settingsDialog.data.key}}, {{settingsDialog.data.currency}}{% endraw
          %}<q-tooltip> Click to copy URL </q-tooltip>
        </q-btn>
      </center>
      <div class="text-subtitle2">
        <small> </small>
      </div>
    </q-card>
  </q-dialog>

  <q-dialog
    v-model="formDialoglnurldevice.show"
    deviceition="top"
    @hide="closeFormDialog"
  >
    <q-card class="q-pa-lg q-pt-xl lnbits__dialog-card">
      <q-form @submit="sendFormDatalnurldevice" class="q-gutter-md">
        <q-input
          filled
          dense
          v-model.trim="formDialoglnurldevice.data.title"
          type="text"
          label="Title"
        ></q-input>

        <q-select
          filled
          dense
          emit-value
          v-model="formDialoglnurldevice.data.wallet"
          :options="g.user.walletOptions"
          label="Wallet *"
        ></q-select>

        <q-select
          filled
          dense
          v-model.trim="formDialoglnurldevice.data.currency"
          type="text"
          label="Fiat currency for device"
          :options="currency"
        ></q-select>
        <q-option-group
          v-model.trim="formDialoglnurldevice.data.device"
          :options="devices"
          color="primary"
          label="Type of device"
        ></q-option-group>
        <q-input
          v-if="formDialoglnurldevice.data.device != 'switch'"
          filled
          dense
          v-model.trim="formDialoglnurldevice.data.profit"
          type="number"
          max="90"
          label="Profit margin (% added to invoices/deducted from faucets)"
        ></q-input>
        <div v-else>
          <q-input
            ref="setAmount"
            filled
            dense
            v-model.trim="formDialoglnurldevice.data.profit"
            class="q-pb-md"
            :label="'Amount (' + formDialoglnurldevice.data.currency + ') *'"
            :mask="'#.##'"
            fill-mask="0"
            reverse-fill-mask
            :step="'0.01'"
            value="0.00"
          ></q-input>
          <q-input
            filled
            dense
            v-model.trim="formDialoglnurldevice.data.amount"
            type="number"
            value="1000"
            label="milesecs to turn Switch on for (1sec = 1000ms)"
          ></q-input>
        </div>

        <div class="row q-mt-lg">
          <q-btn
            v-if="formDialoglnurldevice.data.id"
            unelevated
            color="primary"
            :disable="
                formDialoglnurldevice.data.title == ''"
            type="submit"
            >Update lnurldevice</q-btn
          >
          <q-btn
            v-else
            unelevated
            color="primary"
            :disable="
                formDialoglnurldevice.data.title == ''"
            type="submit"
            >Create lnurldevice</q-btn
          >
          <q-btn @click="cancellnurldevice" flat color="grey" class="q-ml-auto"
            >Cancel</q-btn
          >
        </div>
      </q-form>
    </q-card>
  </q-dialog>

  <q-dialog v-model="qrCodeDialog.show" position="top">
    <q-card v-if="qrCodeDialog.data" class="q-pa-lg lnbits__dialog-card">
      <q-responsive :ratio="1" class="q-mx-xl q-mb-md">
        <qrcode
          :value="qrCodeDialog.data.url + '/?lightning=' + qrCodeDialog.data.lnurl"
          :options="{width: 800}"
          class="rounded-borders"
        ></qrcode>
        {% raw %}
      </q-responsive>
      <p style="word-break: break-all">
        <strong>ID:</strong> {{ qrCodeDialog.data.id }}<br />
      </p>
      {% endraw %}
      <div class="row q-mt-lg q-gutter-sm">
        <q-btn
          outline
          color="grey"
          @click="copyText(qrCodeDialog.data.lnurl, 'LNURL copied to clipboard!')"
          class="q-ml-sm"
          >Copy LNURL</q-btn
        >
        <q-btn v-close-popup flat color="grey" class="q-ml-auto">Close</q-btn>
      </div>
    </q-card>
  </q-dialog>
</div>
{% endblock %} {% block scripts %} {{ window_vars(user) }}

<script>
  Vue.component(VueQrcode.name, VueQrcode)

  var maplnurldevice = obj => {
    obj._data = _.clone(obj)
    obj.theTime = obj.time * 60 - (Date.now() / 1000 - obj.timestamp)
    obj.time = obj.time + 'mins'

    if (obj.time_elapsed) {
      obj.date = 'Time elapsed'
    } else {
      obj.date = Quasar.utils.date.formatDate(
        new Date((obj.theTime - 3600) * 1000),
        'HH:mm:ss'
      )
    }
    return obj
  }

  new Vue({
    el: '#vue',
    mixins: [windowMixin],
    data: function () {
      return {
        protocol: window.location.protocol,
        location: window.location.hostname,
        wslocation: window.location.hostname,
        filter: '',
        currency: 'USD',
        lnurldeviceLinks: [],
        lnurldeviceLinksObj: [],
        devices: [
          {
            label: 'PoS',
            value: 'pos'
          },
          {
            label: 'ATM',
            value: 'atm'
          },
          {
            label: 'Switch',
            value: 'switch'
          }
        ],
        lnurldevicesTable: {
          columns: [
            {
              name: 'title',
              align: 'left',
              label: 'title',
              field: 'title'
            },
            {
              name: 'theId',
              align: 'left',
              label: 'id',
              field: 'id'
            },
            {
              name: 'key',
              align: 'left',
              label: 'key',
              field: 'key'
            },
            {
              name: 'wallet',
              align: 'left',
              label: 'wallet',
              field: 'wallet'
            },
            {
              name: 'device',
              align: 'left',
              label: 'device',
              field: 'device'
            },
            {
              name: 'profit',
              align: 'left',
              label: 'profit',
              field: 'profit'
            },
            {
              name: 'currency',
              align: 'left',
              label: 'currency',
              field: 'currency'
            }
          ],
          pagination: {
            rowsPerPage: 10
          }
        },
        passedlnurldevice: {},
        settingsDialog: {
          show: false,
          data: {}
        },
        formDialog: {
          show: false,
          data: {}
        },
        formDialoglnurldevice: {
          show: false,
          data: {
            lnurl_toggle: false,
            show_message: false,
            show_ack: false,
            show_price: 'None',
            device: 'pos',
            profit: 0,
            amount: 1,
            title: ''
          }
        },
        qrCodeDialog: {
          show: false,
          data: null
        }
      }
    },
    methods: {
      openQrCodeDialog: function (lnurldevice_id) {
        var lnurldevice = _.findWhere(this.lnurldeviceLinks, {
          id: lnurldevice_id
        })
        console.log(lnurldevice)
        this.qrCodeDialog.data = _.clone(lnurldevice)
        this.qrCodeDialog.data.url =
          window.location.protocol + '//' + window.location.host
        this.qrCodeDialog.show = true
      },
      cancellnurldevice: function (data) {
        var self = this
        self.formDialoglnurldevice.show = false
        self.clearFormDialoglnurldevice()
      },
      closeFormDialog: function () {
        this.clearFormDialoglnurldevice()
        this.formDialog.data = {
          is_unique: false
        }
      },
      sendFormDatalnurldevice: function () {
        var self = this
        if (self.formDialoglnurldevice.data.id) {
          this.updatelnurldevice(
            self.g.user.wallets[0].adminkey,
            self.formDialoglnurldevice.data
          )
        } else {
          this.createlnurldevice(
            self.g.user.wallets[0].adminkey,
            self.formDialoglnurldevice.data
          )
        }
      },

      createlnurldevice: function (wallet, data) {
        var self = this
        var updatedData = {}
        for (const property in data) {
          if (data[property]) {
            updatedData[property] = data[property]
          }
        }
        LNbits.api
          .request('POST', '/lnurldevice/api/v1/lnurlpos', wallet, updatedData)
          .then(function (response) {
            self.lnurldeviceLinks.push(maplnurldevice(response.data))
            self.formDialoglnurldevice.show = false
            self.clearFormDialoglnurldevice()
          })
          .catch(function (error) {
            LNbits.utils.notifyApiError(error)
          })
      },
      getlnurldevices: function () {
        var self = this
        LNbits.api
          .request(
            'GET',
            '/lnurldevice/api/v1/lnurlpos',
            self.g.user.wallets[0].adminkey
          )
          .then(function (response) {
            if (response.data) {
              self.lnurldeviceLinks = response.data.map(maplnurldevice)
              console.log(response.data)
            }
          })
          .catch(function (error) {
            LNbits.utils.notifyApiError(error)
          })
      },
      getlnurldevice: function (lnurldevice_id) {
        var self = this
        LNbits.api
          .request(
            'GET',
            '/lnurldevice/api/v1/lnurlpos/' + lnurldevice_id,
            self.g.user.wallets[0].adminkey
          )
          .then(function (response) {
            localStorage.setItem('lnurldevice', JSON.stringify(response.data))
            localStorage.setItem('inkey', self.g.user.wallets[0].inkey)
          })
          .catch(function (error) {
            LNbits.utils.notifyApiError(error)
          })
      },
      deletelnurldeviceLink: function (lnurldeviceId) {
        var self = this
        var link = _.findWhere(this.lnurldeviceLinks, {id: lnurldeviceId})
        LNbits.utils
          .confirmDialog('Are you sure you want to delete this pay link?')
          .onOk(function () {
            LNbits.api
              .request(
                'DELETE',
                '/lnurldevice/api/v1/lnurlpos/' + lnurldeviceId,
                self.g.user.wallets[0].adminkey
              )
              .then(function (response) {
                self.lnurldeviceLinks = _.reject(
                  self.lnurldeviceLinks,
                  function (obj) {
                    return obj.id === lnurldeviceId
                  }
                )
              })
              .catch(function (error) {
                LNbits.utils.notifyApiError(error)
              })
          })
      },
      openUpdatelnurldeviceLink: function (lnurldeviceId) {
        var self = this
        var lnurldevice = _.findWhere(this.lnurldeviceLinks, {
          id: lnurldeviceId
        })
        self.formDialoglnurldevice.data = _.clone(lnurldevice._data)
        self.formDialoglnurldevice.show = true
      },
      openlnurldeviceSettings: function (lnurldeviceId) {
        var self = this
        var lnurldevice = _.findWhere(this.lnurldeviceLinks, {
          id: lnurldeviceId
        })
        self.settingsDialog.data = _.clone(lnurldevice._data)
        self.settingsDialog.show = true
      },
      updatelnurldevice: function (wallet, data) {
        var self = this
        var updatedData = {}
        for (const property in data) {
          if (data[property]) {
            updatedData[property] = data[property]
          }
        }

        LNbits.api
          .request(
            'PUT',
            '/lnurldevice/api/v1/lnurlpos/' + updatedData.id,
            wallet,
            updatedData
          )
          .then(function (response) {
            self.lnurldeviceLinks = _.reject(self.lnurldeviceLinks, function (
              obj
            ) {
              return obj.id === updatedData.id
            })
            self.lnurldeviceLinks.push(maplnurldevice(response.data))
            self.formDialoglnurldevice.show = false
            self.clearFormDialoglnurldevice()
          })
          .catch(function (error) {
            LNbits.utils.notifyApiError(error)
          })
      },
      clearFormDialoglnurldevice() {
        this.formDialoglnurldevice.data = {
          lnurl_toggle: false,
          show_message: false,
          show_ack: false,
          show_price: 'None',
          title: ''
        }
      },
      exportlnurldeviceCSV: function () {
        var self = this
        LNbits.utils.exportCSV(
          self.lnurldevicesTable.columns,
          this.lnurldeviceLinks
        )
      }
    },
    created: function () {
      var self = this
      var getlnurldevices = this.getlnurldevices
      getlnurldevices()
      self.location = [
        window.location.protocol,
        '//',
        window.location.host
      ].join('')
      self.wslocation = ['ws://', window.location.host].join('')
      LNbits.api
        .request('GET', '/api/v1/currencies')
        .then(response => {
          this.currency = ['USD', ...response.data]
        })
        .catch(err => {
          LNbits.utils.notifyApiError(err)
        })
    }
  })
</script>
{% endblock %}<|MERGE_RESOLUTION|>--- conflicted
+++ resolved
@@ -49,14 +49,9 @@
         >
           <template v-slot:header="props">
             <q-tr :props="props">
-<<<<<<< HEAD
-              <q-th style="width: 5%;"></q-th>
-              <q-th style="width: 5%;"></q-th>
-=======
               <q-th style="width: 5%"></q-th>
               <q-th style="width: 5%"></q-th>
               <q-th style="width: 5%"></q-th>
->>>>>>> d1302e48
 
               <q-th
                 v-for="col in props.cols"
@@ -150,7 +145,7 @@
     @hide="closeFormDialog"
   >
     <q-card
-      style="width: 700px; max-width: 80vw;"
+      style="width: 700px; max-width: 80vw"
       class="q-pa-lg q-pt-xl lnbits__dialog-card"
     >
       <div class="text-h6">LNURLDevice device string</div>
