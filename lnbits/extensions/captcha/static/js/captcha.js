var ciframeLoaded = !1,
  captchaStyleAdded = !1

function ccreateIframeElement(t = {}) {
<<<<<<< HEAD
   const e = document.createElement('iframe')
=======
  const e = document.createElement('iframe')
>>>>>>> 95a32b0d
  // e.style.marginLeft = "25px",
  ;(e.style.border = 'none'),
    (e.style.width = '100%'),
    (e.style.height = '100%'),
    (e.scrolling = 'no'),
    (e.id = 'captcha-iframe')
  t.dest, t.amount, t.currency, t.label, t.opReturn
  var captchaid = document
    .getElementById('captchascript')
<<<<<<< HEAD
    .getAttribute('data-captchaid');
  var lnbhostsrc = document
    .getElementById('captchascript')
    .getAttribute('src');
  var lnbhost = lnbhostsrc.split("/captcha/static/js/captcha.js")[0];
    // console.log("lnbhost= ", lnbhost);
  return (e.src = lnbhost + '/captcha/' + captchaid), e
}
document.addEventListener("DOMContentLoaded", function() {
    if (captchaStyleAdded) console.log("Captcha already added!");
    else {
        console.log("Adding captcha"), captchaStyleAdded = !0;
        var t = document.createElement("style");
        t.innerHTML = "\t/*Button*/\t\t.button-captcha-filled\t\t\t{\t\t\tdisplay: flex;\t\t\talign-items: center;\t\t\tjustify-content: center;\t\t\twidth: 120px;\t\t\tmin-width: 30px;\t\t\theight: 40px;\t\t\tline-height: 2.5;\t\t\ttext-align: center;\t\t\tcursor: pointer;\t\t\t/* Rectangle 2: */\t\t\tbackground: #FF7979;\t\t\tbox-shadow: 0 2px 4px 0 rgba(0,0,0,0.20);\t\t\tborder-radius: 20px;\t\t\t/* Sign up: */\t\t\tfont-family: 'Avenir-Heavy', Futura, Helvetica, Arial;\t\t\tfont-size: 16px;\t\t\tcolor: #FFFFFF;\t\t}\t\t.button-captcha-filled:hover\t\t{\t\t\tbackground:#FFFFFF;\t\t\tcolor: #FF7979;\t\t\tbox-shadow: 0 0 4px 0 rgba(0,0,0,0.20);\t\t}\t\t.button-captcha-filled:active\t\t{\t\t\tbackground:#FFFFFF;\t\t\tcolor: #FF7979;\t\t\t/*Move it down a little bit*/\t\t\tposition: relative;\t\t\ttop: 1px;\t\t}\t\t.button-captcha-filled-dark\t\t\t{\t\t\tdisplay: flex;\t\t\talign-items: center;\t\t\tjustify-content: center;\t\t\twidth: 120px;\t\t\tmin-width: 30px;\t\t\theight: 40px;\t\t\tline-height: 2.5;\t\t\ttext-align: center;\t\t\tcursor: pointer;\t\t\t/* Rectangle 2: */\t\t\tbackground: #161C38;\t\t\tbox-shadow: 0 0px 4px 0 rgba(0,0,0,0.20);\t\t\tborder-radius: 20px;\t\t\t/* Sign up: */\t\t\tfont-family: 'Avenir-Heavy', Futura, Helvetica, Arial;\t\t\tfont-size: 16px;\t\t\tcolor: #FFFFFF;\t\t}\t\t.button-captcha-filled-dark:hover\t\t{\t\t\tbackground:#FFFFFF;\t\t\tcolor: #161C38;\t\t\tbox-shadow: 0 0px 4px 0 rgba(0,0,0,0.20);\t\t}\t\t.button-captcha-filled-dark:active\t\t{\t\t\tbackground:#FFFFFF;\t\t\tcolor: #161C38;\t\t\t/*Move it down a little bit*/\t\t\tposition: relative;\t\t\ttop: 1px;\t\t}\t\t.modal-captcha-container {\t\t    position: fixed;\t\t    z-index: 1000;\t\t    text-align: left;/*Si no añado esto, a veces hereda el text-align:center del body, y entonces el popup queda movido a la derecha, por center + margin left que aplico*/\t\t    left: 0;\t\t    top: 0;\t\t    width: 100%;\t\t    height: 100%;\t\t    background-color: rgba(0, 0, 0, 0.5);\t\t    opacity: 0;\t\t    visibility: hidden;\t\t    transform: scale(1.1);\t\t    transition: visibility 0s linear 0.25s, opacity 0.25s 0s, transform 0.25s;\t\t}\t\t.modal-captcha-content {\t\t    position: absolute;\t\t    top: 50%;\t\t    left: 50%;\t\t    transform: translate(-50%, -50%);\t\t    background-color: white;\t\t    width: 100%;\t\t    height: 100%;\t\t    border-radius: 0.5rem;\t\t    /*Rounded shadowed borders*/\t\t\tbox-shadow: 2px 2px 4px 0 rgba(0,0,0,0.15);\t\t\tborder-radius: 5px;\t\t}\t\t.close-button-captcha {\t\t    float: right;\t\t    width: 1.5rem;\t\t    line-height: 1.5rem;\t\t    text-align: center;\t\t    cursor: pointer;\t\t    margin-right:20px;\t\t    margin-top:10px;\t\t    border-radius: 0.25rem;\t\t    background-color: lightgray;\t\t}\t\t.close-button-captcha:hover {\t\t    background-color: darkgray;\t\t}\t\t.show-modal-captcha {\t\t    opacity: 1;\t\t    visibility: visible;\t\t    transform: scale(1.0);\t\t    transition: visibility 0s linear 0s, opacity 0.25s 0s, transform 0.25s;\t\t}\t\t/* Mobile */\t\t@media screen and (min-device-width: 160px) and ( max-width: 1077px ) /*No tendria ni por que poner un min-device, porq abarca todo lo humano...*/\t\t{\t\t}";
        var e = document.querySelector("script");
        e.parentNode.insertBefore(t, e);
        var i = document.getElementById("captchacheckbox"),
            n = i.dataset,
            o = "true" === n.dark;
        var a = document.createElement("div");
        a.className += " modal-captcha-container", a.innerHTML = '\t\t<div class="modal-captcha-content">        \t<span class="close-button-captcha" style="display: none;">&times;</span>\t\t</div>\t', document.getElementsByTagName("body")[0].appendChild(a);
        var r = document.getElementsByClassName("modal-captcha-content").item(0);
        document.getElementsByClassName("close-button-captcha").item(0).addEventListener("click", d), window.addEventListener("click", function(t) {
            t.target === a && d()
        }), i.addEventListener("change", function() {
            if(this.checked){
                // console.log("checkbox checked");
                if (0 == ciframeLoaded) {
                    // console.log("n: ", n);
                    var t = ccreateIframeElement(n);
                    r.appendChild(t), ciframeLoaded = !0
                }
                d()                
            }
        })
    }
=======
    .getAttribute('data-captchaid')
  return (e.src = './captcha/' + captchaid), e
}
document.addEventListener('DOMContentLoaded', function () {
  if (captchaStyleAdded) console.log('Captcha stuff already added!')
  else {
    console.log('Adding captcha stuff'), (captchaStyleAdded = !0)
    var t = document.createElement('style')
    t.innerHTML =
      "\t/*Button*/\t\t.button-captcha-filled\t\t\t{\t\t\tdisplay: flex;\t\t\talign-items: center;\t\t\tjustify-content: center;\t\t\twidth: 120px;\t\t\tmin-width: 30px;\t\t\theight: 40px;\t\t\tline-height: 2.5;\t\t\ttext-align: center;\t\t\tcursor: pointer;\t\t\t/* Rectangle 2: */\t\t\tbackground: #FF7979;\t\t\tbox-shadow: 0 2px 4px 0 rgba(0,0,0,0.20);\t\t\tborder-radius: 20px;\t\t\t/* Sign up: */\t\t\tfont-family: 'Avenir-Heavy', Futura, Helvetica, Arial;\t\t\tfont-size: 16px;\t\t\tcolor: #FFFFFF;\t\t}\t\t.button-captcha-filled:hover\t\t{\t\t\tbackground:#FFFFFF;\t\t\tcolor: #FF7979;\t\t\tbox-shadow: 0 0 4px 0 rgba(0,0,0,0.20);\t\t}\t\t.button-captcha-filled:active\t\t{\t\t\tbackground:#FFFFFF;\t\t\tcolor: #FF7979;\t\t\t/*Move it down a little bit*/\t\t\tposition: relative;\t\t\ttop: 1px;\t\t}\t\t.button-captcha-filled-dark\t\t\t{\t\t\tdisplay: flex;\t\t\talign-items: center;\t\t\tjustify-content: center;\t\t\twidth: 120px;\t\t\tmin-width: 30px;\t\t\theight: 40px;\t\t\tline-height: 2.5;\t\t\ttext-align: center;\t\t\tcursor: pointer;\t\t\t/* Rectangle 2: */\t\t\tbackground: #161C38;\t\t\tbox-shadow: 0 0px 4px 0 rgba(0,0,0,0.20);\t\t\tborder-radius: 20px;\t\t\t/* Sign up: */\t\t\tfont-family: 'Avenir-Heavy', Futura, Helvetica, Arial;\t\t\tfont-size: 16px;\t\t\tcolor: #FFFFFF;\t\t}\t\t.button-captcha-filled-dark:hover\t\t{\t\t\tbackground:#FFFFFF;\t\t\tcolor: #161C38;\t\t\tbox-shadow: 0 0px 4px 0 rgba(0,0,0,0.20);\t\t}\t\t.button-captcha-filled-dark:active\t\t{\t\t\tbackground:#FFFFFF;\t\t\tcolor: #161C38;\t\t\t/*Move it down a little bit*/\t\t\tposition: relative;\t\t\ttop: 1px;\t\t}\t\t.modal-captcha-container {\t\t    position: fixed;\t\t    z-index: 1000;\t\t    text-align: left;/*Si no añado esto, a veces hereda el text-align:center del body, y entonces el popup queda movido a la derecha, por center + margin left que aplico*/\t\t    left: 0;\t\t    top: 0;\t\t    width: 100%;\t\t    height: 100%;\t\t    background-color: rgba(0, 0, 0, 0.5);\t\t    opacity: 0;\t\t    visibility: hidden;\t\t    transform: scale(1.1);\t\t    transition: visibility 0s linear 0.25s, opacity 0.25s 0s, transform 0.25s;\t\t}\t\t.modal-captcha-content {\t\t    position: absolute;\t\t    top: 50%;\t\t    left: 50%;\t\t    transform: translate(-50%, -50%);\t\t    background-color: white;\t\t    width: 100%;\t\t    height: 100%;\t\t    border-radius: 0.5rem;\t\t    /*Rounded shadowed borders*/\t\t\tbox-shadow: 2px 2px 4px 0 rgba(0,0,0,0.15);\t\t\tborder-radius: 5px;\t\t}\t\t.close-button-captcha {\t\t    float: right;\t\t    width: 1.5rem;\t\t    line-height: 1.5rem;\t\t    text-align: center;\t\t    cursor: pointer;\t\t    margin-right:20px;\t\t    margin-top:10px;\t\t    border-radius: 0.25rem;\t\t    background-color: lightgray;\t\t}\t\t.close-button-captcha:hover {\t\t    background-color: darkgray;\t\t}\t\t.show-modal-captcha {\t\t    opacity: 1;\t\t    visibility: visible;\t\t    transform: scale(1.0);\t\t    transition: visibility 0s linear 0s, opacity 0.25s 0s, transform 0.25s;\t\t}\t\t/* Mobile */\t\t@media screen and (min-device-width: 160px) and ( max-width: 1077px ) /*No tendria ni por que poner un min-device, porq abarca todo lo humano...*/\t\t{\t\t}"
    var e = document.querySelector('script')
    e.parentNode.insertBefore(t, e)
    var i = document.getElementById('captchacheckbox'),
      n = i.dataset,
      o = 'true' === n.dark
    var a = document.createElement('div')
    ;(a.className += ' modal-captcha-container'),
      (a.innerHTML =
        '\t\t<div class="modal-captcha-content">        \t<span class="close-button-captcha" style="display: none;">&times;</span>\t\t</div>\t'),
      document.getElementsByTagName('body')[0].appendChild(a)
    var r = document.getElementsByClassName('modal-captcha-content').item(0)
    document
      .getElementsByClassName('close-button-captcha')
      .item(0)
      .addEventListener('click', d),
      window.addEventListener('click', function (t) {
        t.target === a && d()
      }),
      i.addEventListener('change', function () {
        if (this.checked) {
          // console.log("checkbox checked");
          if (0 == ciframeLoaded) {
            // console.log("n: ", n);
            var t = ccreateIframeElement(n)
            r.appendChild(t), (ciframeLoaded = !0)
          }
          d()
        }
      })
  }
>>>>>>> 95a32b0d

  function d() {
    a.classList.toggle('show-modal-captcha')
  }
})

function receiveMessage(event) {
  if (event.data.includes('paymenthash')) {
    // console.log("paymenthash received: ", event.data);
    document.getElementById('captchapayhash').value = event.data.split('_')[1]
  }
  if (event.data.includes('removetheiframe')) {
    if (event.data.includes('nok')) {
      //invoice was NOT paid
      // console.log("receiveMessage not paid")
      document.getElementById('captchacheckbox').checked = false
    }
    ciframeLoaded = !1
    var element = document.getElementById('captcha-iframe')
    document
      .getElementsByClassName('modal-captcha-container')[0]
      .classList.toggle('show-modal-captcha')
    element.parentNode.removeChild(element)
  }
}
window.addEventListener('message', receiveMessage, false)<|MERGE_RESOLUTION|>--- conflicted
+++ resolved
@@ -2,11 +2,7 @@
   captchaStyleAdded = !1
 
 function ccreateIframeElement(t = {}) {
-<<<<<<< HEAD
    const e = document.createElement('iframe')
-=======
-  const e = document.createElement('iframe')
->>>>>>> 95a32b0d
   // e.style.marginLeft = "25px",
   ;(e.style.border = 'none'),
     (e.style.width = '100%'),
@@ -16,51 +12,17 @@
   t.dest, t.amount, t.currency, t.label, t.opReturn
   var captchaid = document
     .getElementById('captchascript')
-<<<<<<< HEAD
     .getAttribute('data-captchaid');
   var lnbhostsrc = document
     .getElementById('captchascript')
     .getAttribute('src');
   var lnbhost = lnbhostsrc.split("/captcha/static/js/captcha.js")[0];
-    // console.log("lnbhost= ", lnbhost);
   return (e.src = lnbhost + '/captcha/' + captchaid), e
 }
-document.addEventListener("DOMContentLoaded", function() {
-    if (captchaStyleAdded) console.log("Captcha already added!");
-    else {
-        console.log("Adding captcha"), captchaStyleAdded = !0;
-        var t = document.createElement("style");
-        t.innerHTML = "\t/*Button*/\t\t.button-captcha-filled\t\t\t{\t\t\tdisplay: flex;\t\t\talign-items: center;\t\t\tjustify-content: center;\t\t\twidth: 120px;\t\t\tmin-width: 30px;\t\t\theight: 40px;\t\t\tline-height: 2.5;\t\t\ttext-align: center;\t\t\tcursor: pointer;\t\t\t/* Rectangle 2: */\t\t\tbackground: #FF7979;\t\t\tbox-shadow: 0 2px 4px 0 rgba(0,0,0,0.20);\t\t\tborder-radius: 20px;\t\t\t/* Sign up: */\t\t\tfont-family: 'Avenir-Heavy', Futura, Helvetica, Arial;\t\t\tfont-size: 16px;\t\t\tcolor: #FFFFFF;\t\t}\t\t.button-captcha-filled:hover\t\t{\t\t\tbackground:#FFFFFF;\t\t\tcolor: #FF7979;\t\t\tbox-shadow: 0 0 4px 0 rgba(0,0,0,0.20);\t\t}\t\t.button-captcha-filled:active\t\t{\t\t\tbackground:#FFFFFF;\t\t\tcolor: #FF7979;\t\t\t/*Move it down a little bit*/\t\t\tposition: relative;\t\t\ttop: 1px;\t\t}\t\t.button-captcha-filled-dark\t\t\t{\t\t\tdisplay: flex;\t\t\talign-items: center;\t\t\tjustify-content: center;\t\t\twidth: 120px;\t\t\tmin-width: 30px;\t\t\theight: 40px;\t\t\tline-height: 2.5;\t\t\ttext-align: center;\t\t\tcursor: pointer;\t\t\t/* Rectangle 2: */\t\t\tbackground: #161C38;\t\t\tbox-shadow: 0 0px 4px 0 rgba(0,0,0,0.20);\t\t\tborder-radius: 20px;\t\t\t/* Sign up: */\t\t\tfont-family: 'Avenir-Heavy', Futura, Helvetica, Arial;\t\t\tfont-size: 16px;\t\t\tcolor: #FFFFFF;\t\t}\t\t.button-captcha-filled-dark:hover\t\t{\t\t\tbackground:#FFFFFF;\t\t\tcolor: #161C38;\t\t\tbox-shadow: 0 0px 4px 0 rgba(0,0,0,0.20);\t\t}\t\t.button-captcha-filled-dark:active\t\t{\t\t\tbackground:#FFFFFF;\t\t\tcolor: #161C38;\t\t\t/*Move it down a little bit*/\t\t\tposition: relative;\t\t\ttop: 1px;\t\t}\t\t.modal-captcha-container {\t\t    position: fixed;\t\t    z-index: 1000;\t\t    text-align: left;/*Si no añado esto, a veces hereda el text-align:center del body, y entonces el popup queda movido a la derecha, por center + margin left que aplico*/\t\t    left: 0;\t\t    top: 0;\t\t    width: 100%;\t\t    height: 100%;\t\t    background-color: rgba(0, 0, 0, 0.5);\t\t    opacity: 0;\t\t    visibility: hidden;\t\t    transform: scale(1.1);\t\t    transition: visibility 0s linear 0.25s, opacity 0.25s 0s, transform 0.25s;\t\t}\t\t.modal-captcha-content {\t\t    position: absolute;\t\t    top: 50%;\t\t    left: 50%;\t\t    transform: translate(-50%, -50%);\t\t    background-color: white;\t\t    width: 100%;\t\t    height: 100%;\t\t    border-radius: 0.5rem;\t\t    /*Rounded shadowed borders*/\t\t\tbox-shadow: 2px 2px 4px 0 rgba(0,0,0,0.15);\t\t\tborder-radius: 5px;\t\t}\t\t.close-button-captcha {\t\t    float: right;\t\t    width: 1.5rem;\t\t    line-height: 1.5rem;\t\t    text-align: center;\t\t    cursor: pointer;\t\t    margin-right:20px;\t\t    margin-top:10px;\t\t    border-radius: 0.25rem;\t\t    background-color: lightgray;\t\t}\t\t.close-button-captcha:hover {\t\t    background-color: darkgray;\t\t}\t\t.show-modal-captcha {\t\t    opacity: 1;\t\t    visibility: visible;\t\t    transform: scale(1.0);\t\t    transition: visibility 0s linear 0s, opacity 0.25s 0s, transform 0.25s;\t\t}\t\t/* Mobile */\t\t@media screen and (min-device-width: 160px) and ( max-width: 1077px ) /*No tendria ni por que poner un min-device, porq abarca todo lo humano...*/\t\t{\t\t}";
-        var e = document.querySelector("script");
-        e.parentNode.insertBefore(t, e);
-        var i = document.getElementById("captchacheckbox"),
-            n = i.dataset,
-            o = "true" === n.dark;
-        var a = document.createElement("div");
-        a.className += " modal-captcha-container", a.innerHTML = '\t\t<div class="modal-captcha-content">        \t<span class="close-button-captcha" style="display: none;">&times;</span>\t\t</div>\t', document.getElementsByTagName("body")[0].appendChild(a);
-        var r = document.getElementsByClassName("modal-captcha-content").item(0);
-        document.getElementsByClassName("close-button-captcha").item(0).addEventListener("click", d), window.addEventListener("click", function(t) {
-            t.target === a && d()
-        }), i.addEventListener("change", function() {
-            if(this.checked){
-                // console.log("checkbox checked");
-                if (0 == ciframeLoaded) {
-                    // console.log("n: ", n);
-                    var t = ccreateIframeElement(n);
-                    r.appendChild(t), ciframeLoaded = !0
-                }
-                d()                
-            }
-        })
-    }
-=======
-    .getAttribute('data-captchaid')
-  return (e.src = './captcha/' + captchaid), e
-}
 document.addEventListener('DOMContentLoaded', function () {
-  if (captchaStyleAdded) console.log('Captcha stuff already added!')
+  if (captchaStyleAdded) console.log('Captcha already added!')
   else {
-    console.log('Adding captcha stuff'), (captchaStyleAdded = !0)
+    console.log('Adding captcha'), (captchaStyleAdded = !0)
     var t = document.createElement('style')
     t.innerHTML =
       "\t/*Button*/\t\t.button-captcha-filled\t\t\t{\t\t\tdisplay: flex;\t\t\talign-items: center;\t\t\tjustify-content: center;\t\t\twidth: 120px;\t\t\tmin-width: 30px;\t\t\theight: 40px;\t\t\tline-height: 2.5;\t\t\ttext-align: center;\t\t\tcursor: pointer;\t\t\t/* Rectangle 2: */\t\t\tbackground: #FF7979;\t\t\tbox-shadow: 0 2px 4px 0 rgba(0,0,0,0.20);\t\t\tborder-radius: 20px;\t\t\t/* Sign up: */\t\t\tfont-family: 'Avenir-Heavy', Futura, Helvetica, Arial;\t\t\tfont-size: 16px;\t\t\tcolor: #FFFFFF;\t\t}\t\t.button-captcha-filled:hover\t\t{\t\t\tbackground:#FFFFFF;\t\t\tcolor: #FF7979;\t\t\tbox-shadow: 0 0 4px 0 rgba(0,0,0,0.20);\t\t}\t\t.button-captcha-filled:active\t\t{\t\t\tbackground:#FFFFFF;\t\t\tcolor: #FF7979;\t\t\t/*Move it down a little bit*/\t\t\tposition: relative;\t\t\ttop: 1px;\t\t}\t\t.button-captcha-filled-dark\t\t\t{\t\t\tdisplay: flex;\t\t\talign-items: center;\t\t\tjustify-content: center;\t\t\twidth: 120px;\t\t\tmin-width: 30px;\t\t\theight: 40px;\t\t\tline-height: 2.5;\t\t\ttext-align: center;\t\t\tcursor: pointer;\t\t\t/* Rectangle 2: */\t\t\tbackground: #161C38;\t\t\tbox-shadow: 0 0px 4px 0 rgba(0,0,0,0.20);\t\t\tborder-radius: 20px;\t\t\t/* Sign up: */\t\t\tfont-family: 'Avenir-Heavy', Futura, Helvetica, Arial;\t\t\tfont-size: 16px;\t\t\tcolor: #FFFFFF;\t\t}\t\t.button-captcha-filled-dark:hover\t\t{\t\t\tbackground:#FFFFFF;\t\t\tcolor: #161C38;\t\t\tbox-shadow: 0 0px 4px 0 rgba(0,0,0,0.20);\t\t}\t\t.button-captcha-filled-dark:active\t\t{\t\t\tbackground:#FFFFFF;\t\t\tcolor: #161C38;\t\t\t/*Move it down a little bit*/\t\t\tposition: relative;\t\t\ttop: 1px;\t\t}\t\t.modal-captcha-container {\t\t    position: fixed;\t\t    z-index: 1000;\t\t    text-align: left;/*Si no añado esto, a veces hereda el text-align:center del body, y entonces el popup queda movido a la derecha, por center + margin left que aplico*/\t\t    left: 0;\t\t    top: 0;\t\t    width: 100%;\t\t    height: 100%;\t\t    background-color: rgba(0, 0, 0, 0.5);\t\t    opacity: 0;\t\t    visibility: hidden;\t\t    transform: scale(1.1);\t\t    transition: visibility 0s linear 0.25s, opacity 0.25s 0s, transform 0.25s;\t\t}\t\t.modal-captcha-content {\t\t    position: absolute;\t\t    top: 50%;\t\t    left: 50%;\t\t    transform: translate(-50%, -50%);\t\t    background-color: white;\t\t    width: 100%;\t\t    height: 100%;\t\t    border-radius: 0.5rem;\t\t    /*Rounded shadowed borders*/\t\t\tbox-shadow: 2px 2px 4px 0 rgba(0,0,0,0.15);\t\t\tborder-radius: 5px;\t\t}\t\t.close-button-captcha {\t\t    float: right;\t\t    width: 1.5rem;\t\t    line-height: 1.5rem;\t\t    text-align: center;\t\t    cursor: pointer;\t\t    margin-right:20px;\t\t    margin-top:10px;\t\t    border-radius: 0.25rem;\t\t    background-color: lightgray;\t\t}\t\t.close-button-captcha:hover {\t\t    background-color: darkgray;\t\t}\t\t.show-modal-captcha {\t\t    opacity: 1;\t\t    visibility: visible;\t\t    transform: scale(1.0);\t\t    transition: visibility 0s linear 0s, opacity 0.25s 0s, transform 0.25s;\t\t}\t\t/* Mobile */\t\t@media screen and (min-device-width: 160px) and ( max-width: 1077px ) /*No tendria ni por que poner un min-device, porq abarca todo lo humano...*/\t\t{\t\t}"
@@ -94,7 +56,6 @@
         }
       })
   }
->>>>>>> 95a32b0d
 
   function d() {
     a.classList.toggle('show-modal-captcha')
