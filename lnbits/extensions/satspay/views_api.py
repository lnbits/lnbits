--- conflicted
+++ resolved
@@ -31,13 +31,8 @@
     save_theme,
     update_charge,
 )
-<<<<<<< HEAD
-from .helpers import compact_charge
 from .models import CreateCharge, SatsPayThemes
-=======
-from .helpers import call_webhook, public_charge
-from .models import CreateCharge
->>>>>>> e1dfdbba
+from .helpers import call_webhook, public_charge, compact_charge
 
 #############################CHARGES##########################
 
@@ -136,74 +131,7 @@
             status_code=HTTPStatus.NOT_FOUND, detail="Charge does not exist."
         )
 
-<<<<<<< HEAD
-    if charge.paid and charge.webhook:
-        async with httpx.AsyncClient() as client:
-            try:
-                r = await client.post(
-                    charge.webhook,
-                    json=compact_charge(charge),
-                    timeout=40,
-                )
-            except AssertionError:
-                charge.webhook = None
-    return {
-        **compact_charge(charge),
-        **{"time_elapsed": charge.time_elapsed},
-        **{"time_left": charge.time_left},
-        **{"paid": charge.paid},
-    }
-
-
-#############################THEMES##########################
-
-
-@satspay_ext.post("/api/v1/themes")
-@satspay_ext.post("/api/v1/themes/{css_id}")
-async def api_themes_save(
-    data: SatsPayThemes,
-    wallet: WalletTypeInfo = Depends(require_invoice_key),
-    css_id: str = None,
-):
-    if LNBITS_ADMIN_USERS and wallet.wallet.user not in LNBITS_ADMIN_USERS:
-        raise HTTPException(
-            status_code=HTTPStatus.FORBIDDEN,
-            detail="Only server admins can create themes.",
-        )
-    if css_id:
-        theme = await save_theme(css_id=css_id, data=data)
-    else:
-        data.user = wallet.wallet.user
-        theme = await save_theme(data=data)
-    return theme
-
-
-@satspay_ext.get("/api/v1/themes")
-async def api_themes_retrieve(wallet: WalletTypeInfo = Depends(get_key_type)):
-    try:
-        return await get_themes(wallet.wallet.user)
-    except HTTPException:
-        logger.error("Error loading satspay themes")
-        logger.error(HTTPException)
-        return ""
-
-
-@satspay_ext.delete("/api/v1/themes/{theme_id}")
-async def api_charge_delete(theme_id, wallet: WalletTypeInfo = Depends(get_key_type)):
-    theme = await get_theme(theme_id)
-
-    if not theme:
-        raise HTTPException(
-            status_code=HTTPStatus.NOT_FOUND, detail="Theme does not exist."
-        )
-
-    await delete_theme(theme_id)
-    return "", HTTPStatus.NO_CONTENT
-=======
     if charge.must_call_webhook():
         resp = await call_webhook(charge)
         extra = {**charge.config.dict(), **resp}
-        await update_charge(charge_id=charge.id, extra=json.dumps(extra))
-
-    return {**public_charge(charge)}
->>>>>>> e1dfdbba
+        await update_charge(charge_id=charge.id, extra=json.dumps(extra))