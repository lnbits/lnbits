--- conflicted
+++ resolved
@@ -348,23 +348,6 @@
         setattr(settings, key, value)
 
 
-<<<<<<< HEAD
-# set wallet class after settings are loaded
-def set_wallet_class(class_name: Optional[str] = None):
-    settings.lnbits_backend_wallet_class = (
-        class_name or settings.lnbits_backend_wallet_class
-    )
-
-
-def get_wallet_class(wallet: Optional[str] = None):
-    wallets_module = importlib.import_module("lnbits.wallets")
-    if wallet:
-        return getattr(wallets_module, wallet)()
-    return getattr(wallets_module, settings.lnbits_backend_wallet_class)()
-
-
-=======
->>>>>>> bc55d52e
 def send_admin_user_to_saas():
     if settings.lnbits_saas_callback:
         with httpx.Client() as client:
@@ -408,9 +391,6 @@
 except:
     settings.lnbits_commit = "docker"
 
-<<<<<<< HEAD
-settings.version = importlib.metadata.version("lnbits")
-=======
 settings.version = importlib.metadata.version("lnbits")
 
 
@@ -420,5 +400,4 @@
     """
     from lnbits.wallets import get_wallet_class
 
-    return get_wallet_class()
->>>>>>> bc55d52e
+    return get_wallet_class()