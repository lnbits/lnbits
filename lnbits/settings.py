from __future__ import annotations

import importlib
import importlib.metadata
import inspect
import json
from enum import Enum
from hashlib import sha256
from os import path
from sqlite3 import Row
from time import time
from typing import Any, Optional

import httpx
from loguru import logger
from pydantic import BaseModel, BaseSettings, Extra, Field, validator


def list_parse_fallback(v: str):
    v = v.replace(" ", "")
    if len(v) > 0:
        if v.startswith("[") or v.startswith("{"):
            return json.loads(v)
        else:
            return v.split(",")
    else:
        return []


class LNbitsSettings(BaseModel):
    @classmethod
    def validate_list(cls, val):
        if isinstance(val, str):
            val = val.split(",") if val else []
        return val


class UsersSettings(LNbitsSettings):
    lnbits_admin_users: list[str] = Field(default=[])
    lnbits_allowed_users: list[str] = Field(default=[])
    lnbits_allow_new_accounts: bool = Field(default=True)

    @property
    def new_accounts_allowed(self) -> bool:
        return self.lnbits_allow_new_accounts and len(self.lnbits_allowed_users) == 0


class ExtensionsSettings(LNbitsSettings):
    lnbits_admin_extensions: list[str] = Field(default=[])
    lnbits_user_default_extensions: list[str] = Field(default=[])
    lnbits_extensions_deactivate_all: bool = Field(default=False)
    lnbits_extensions_manifests: list[str] = Field(
        default=[
            "https://raw.githubusercontent.com/lnbits/lnbits-extensions/main/extensions.json"
        ]
    )


class ExtensionsInstallSettings(LNbitsSettings):
    lnbits_extensions_default_install: list[str] = Field(default=[])
    # required due to GitHUb rate-limit
    lnbits_ext_github_token: str = Field(default="")


class InstalledExtensionsSettings(LNbitsSettings):
    # installed extensions that have been deactivated
    lnbits_deactivated_extensions: set[str] = Field(default=[])
    # upgraded extensions that require API redirects
    lnbits_upgraded_extensions: set[str] = Field(default=[])
    # list of redirects that extensions want to perform
    lnbits_extensions_redirects: list[Any] = Field(default=[])

    # list of all extension ids
    lnbits_all_extensions_ids: set[Any] = Field(default=[])

    def extension_upgrade_path(self, ext_id: str) -> Optional[str]:
        return next(
            (e for e in self.lnbits_upgraded_extensions if e.endswith(f"/{ext_id}")),
            None,
        )

    def extension_upgrade_hash(self, ext_id: str) -> Optional[str]:
        path = settings.extension_upgrade_path(ext_id)
        return path.split("/")[0] if path else None


class ThemesSettings(LNbitsSettings):
    lnbits_site_title: str = Field(default="LNbits")
    lnbits_site_tagline: str = Field(default="free and open-source lightning wallet")
    lnbits_site_description: Optional[str] = Field(
        default="The world's most powerful suite of bitcoin tools."
    )
    lnbits_show_home_page_elements: bool = Field(default=True)
    lnbits_default_wallet_name: str = Field(default="LNbits wallet")
    lnbits_custom_badge: Optional[str] = Field(default=None)
    lnbits_custom_badge_color: str = Field(default="warning")
    lnbits_theme_options: list[str] = Field(
        default=[
            "classic",
            "freedom",
            "mint",
            "salvador",
            "monochrome",
            "autumn",
            "cyber",
        ]
    )
    lnbits_custom_logo: Optional[str] = Field(default=None)
    lnbits_ad_space_title: str = Field(default="Supported by")
    lnbits_ad_space: str = Field(
        default="https://shop.lnbits.com/;/static/images/bitcoin-shop-banner.png;/static/images/bitcoin-shop-banner.png,https://affil.trezor.io/aff_c?offer_id=169&aff_id=33845;/static/images/bitcoin-hardware-wallet.png;/static/images/bitcoin-hardware-wallet.png,https://opensats.org/;/static/images/open-sats.png;/static/images/open-sats.png"
    )  # sneaky sneaky
    lnbits_ad_space_enabled: bool = Field(default=False)
    lnbits_allowed_currencies: list[str] = Field(default=[])
    lnbits_default_accounting_currency: Optional[str] = Field(default=None)
    lnbits_qr_logo: str = Field(default="/static/images/logos/lnbits.png")


class OpsSettings(LNbitsSettings):
    lnbits_baseurl: str = Field(default="http://127.0.0.1:5000/")
    lnbits_reserve_fee_min: int = Field(default=2000)
    lnbits_reserve_fee_percent: float = Field(default=1.0)
    lnbits_service_fee: float = Field(default=0)
    lnbits_service_fee_ignore_internal: bool = Field(default=True)
    lnbits_service_fee_max: int = Field(default=0)
    lnbits_service_fee_wallet: Optional[str] = Field(default=None)
    lnbits_hide_api: bool = Field(default=False)
    lnbits_denomination: str = Field(default="sats")


class SecuritySettings(LNbitsSettings):
    lnbits_rate_limit_no: str = Field(default="200")
    lnbits_rate_limit_unit: str = Field(default="minute")
    lnbits_allowed_ips: list[str] = Field(default=[])
    lnbits_blocked_ips: list[str] = Field(default=[])
    lnbits_notifications: bool = Field(default=False)
    lnbits_killswitch: bool = Field(default=False)
    lnbits_killswitch_interval: int = Field(default=60)
    lnbits_wallet_limit_max_balance: int = Field(default=0)
    lnbits_wallet_limit_daily_max_withdraw: int = Field(default=0)
    lnbits_wallet_limit_secs_between_trans: int = Field(default=0)
    lnbits_watchdog: bool = Field(default=False)
    lnbits_watchdog_interval: int = Field(default=60)
    lnbits_watchdog_delta: int = Field(default=1_000_000)
    lnbits_status_manifest: str = Field(
        default=(
            "https://raw.githubusercontent.com/lnbits/lnbits-status/main/manifest.json"
        )
    )

    def is_wallet_max_balance_exceeded(self, amount):
        return (
            self.lnbits_wallet_limit_max_balance
            and self.lnbits_wallet_limit_max_balance > 0
            and amount > self.lnbits_wallet_limit_max_balance
        )


class FakeWalletFundingSource(LNbitsSettings):
    fake_wallet_secret: str = Field(default="ToTheMoon1")


class LNbitsFundingSource(LNbitsSettings):
    lnbits_endpoint: str = Field(default="https://demo.lnbits.com")
    lnbits_key: Optional[str] = Field(default=None)
    lnbits_admin_key: Optional[str] = Field(default=None)
    lnbits_invoice_key: Optional[str] = Field(default=None)


class ClicheFundingSource(LNbitsSettings):
    cliche_endpoint: Optional[str] = Field(default=None)


class CoreLightningFundingSource(LNbitsSettings):
    corelightning_rpc: Optional[str] = Field(default=None)
    corelightning_pay_command: str = Field(default="pay")
    clightning_rpc: Optional[str] = Field(default=None)


class CoreLightningRestFundingSource(LNbitsSettings):
    corelightning_rest_url: Optional[str] = Field(default=None)
    corelightning_rest_macaroon: Optional[str] = Field(default=None)
    corelightning_rest_cert: Optional[str] = Field(default=None)


class EclairFundingSource(LNbitsSettings):
    eclair_url: Optional[str] = Field(default=None)
    eclair_pass: Optional[str] = Field(default=None)


class LndRestFundingSource(LNbitsSettings):
    lnd_rest_endpoint: Optional[str] = Field(default=None)
    lnd_rest_cert: Optional[str] = Field(default=None)
    lnd_rest_macaroon: Optional[str] = Field(default=None)
    lnd_rest_macaroon_encrypted: Optional[str] = Field(default=None)
    lnd_rest_route_hints: bool = Field(default=True)
    lnd_cert: Optional[str] = Field(default=None)
    lnd_admin_macaroon: Optional[str] = Field(default=None)
    lnd_invoice_macaroon: Optional[str] = Field(default=None)
    lnd_rest_admin_macaroon: Optional[str] = Field(default=None)
    lnd_rest_invoice_macaroon: Optional[str] = Field(default=None)


class LndGrpcFundingSource(LNbitsSettings):
    lnd_grpc_endpoint: Optional[str] = Field(default=None)
    lnd_grpc_cert: Optional[str] = Field(default=None)
    lnd_grpc_port: Optional[int] = Field(default=None)
    lnd_grpc_admin_macaroon: Optional[str] = Field(default=None)
    lnd_grpc_invoice_macaroon: Optional[str] = Field(default=None)
    lnd_grpc_macaroon: Optional[str] = Field(default=None)
    lnd_grpc_macaroon_encrypted: Optional[str] = Field(default=None)


class LnPayFundingSource(LNbitsSettings):
    lnpay_api_endpoint: Optional[str] = Field(default=None)
    lnpay_api_key: Optional[str] = Field(default=None)
    lnpay_wallet_key: Optional[str] = Field(default=None)
    lnpay_admin_key: Optional[str] = Field(default=None)


class BlinkFundingSource(LNbitsSettings):
    blink_api_endpoint: Optional[str] = Field(default="https://api.blink.sv/graphql")
    blink_ws_endpoint: Optional[str] = Field(default="wss://ws.blink.sv/graphql")
    blink_token: Optional[str] = Field(default=None)


class ZBDFundingSource(LNbitsSettings):
    zbd_api_endpoint: Optional[str] = Field(default="https://api.zebedee.io/v0/")
    zbd_api_key: Optional[str] = Field(default=None)


class PhoenixdFundingSource(LNbitsSettings):
    phoenixd_api_endpoint: Optional[str] = Field(default="http://localhost:9740/")
    phoenixd_api_password: Optional[str] = Field(default=None)


class AlbyFundingSource(LNbitsSettings):
    alby_api_endpoint: Optional[str] = Field(default="https://api.getalby.com/")
    alby_access_token: Optional[str] = Field(default=None)


class OpenNodeFundingSource(LNbitsSettings):
    opennode_api_endpoint: Optional[str] = Field(default=None)
    opennode_key: Optional[str] = Field(default=None)
    opennode_admin_key: Optional[str] = Field(default=None)
    opennode_invoice_key: Optional[str] = Field(default=None)


class SparkFundingSource(LNbitsSettings):
    spark_url: Optional[str] = Field(default=None)
    spark_token: Optional[str] = Field(default=None)


class LnTipsFundingSource(LNbitsSettings):
    lntips_api_endpoint: Optional[str] = Field(default=None)
    lntips_api_key: Optional[str] = Field(default=None)
    lntips_admin_key: Optional[str] = Field(default=None)
    lntips_invoice_key: Optional[str] = Field(default=None)


<<<<<<< HEAD
class NWCFundingSource(LNbitsSettings):
    nwc_pairing_url: Optional[str] = Field(default=None)
=======
class BreezSdkFundingSource(LNbitsSettings):
    breez_api_key: Optional[str] = Field(default=None)
    breez_greenlight_seed: Optional[str] = Field(default=None)
    breez_greenlight_invite_code: Optional[str] = Field(default=None)
    breez_greenlight_device_key: Optional[str] = Field(default=None)
    breez_greenlight_device_cert: Optional[str] = Field(default=None)
>>>>>>> daa4b923


class LightningSettings(LNbitsSettings):
    lightning_invoice_expiry: int = Field(default=3600)


class FundingSourcesSettings(
    FakeWalletFundingSource,
    LNbitsFundingSource,
    ClicheFundingSource,
    CoreLightningFundingSource,
    CoreLightningRestFundingSource,
    EclairFundingSource,
    LndRestFundingSource,
    LndGrpcFundingSource,
    LnPayFundingSource,
    BlinkFundingSource,
    AlbyFundingSource,
    ZBDFundingSource,
    PhoenixdFundingSource,
    OpenNodeFundingSource,
    SparkFundingSource,
    LnTipsFundingSource,
<<<<<<< HEAD
    NWCFundingSource,
=======
    BreezSdkFundingSource,
>>>>>>> daa4b923
):
    lnbits_backend_wallet_class: str = Field(default="VoidWallet")


class WebPushSettings(LNbitsSettings):
    lnbits_webpush_pubkey: Optional[str] = Field(default=None)
    lnbits_webpush_privkey: Optional[str] = Field(default=None)


class NodeUISettings(LNbitsSettings):
    # on-off switch for node ui
    lnbits_node_ui: bool = Field(default=False)
    # whether to display the public node ui (only if lnbits_node_ui is True)
    lnbits_public_node_ui: bool = Field(default=False)
    # can be used to disable the transactions tab in the node ui
    # (recommended for large cln nodes)
    lnbits_node_ui_transactions: bool = Field(default=False)


class AuthMethods(Enum):
    user_id_only = "user-id-only"
    username_and_password = "username-password"
    google_auth = "google-auth"
    github_auth = "github-auth"
    keycloak_auth = "keycloak-auth"


class AuthSettings(LNbitsSettings):
    auth_token_expire_minutes: int = Field(default=525600)
    auth_all_methods = [a.value for a in AuthMethods]
    auth_allowed_methods: list[str] = Field(
        default=[
            AuthMethods.user_id_only.value,
            AuthMethods.username_and_password.value,
        ]
    )

    def is_auth_method_allowed(self, method: AuthMethods):
        return method.value in self.auth_allowed_methods


class GoogleAuthSettings(LNbitsSettings):
    google_client_id: str = Field(default="")
    google_client_secret: str = Field(default="")


class GitHubAuthSettings(LNbitsSettings):
    github_client_id: str = Field(default="")
    github_client_secret: str = Field(default="")


class KeycloakAuthSettings(LNbitsSettings):
    keycloak_discovery_url: str = Field(default="")
    keycloak_client_id: str = Field(default="")
    keycloak_client_secret: str = Field(default="")


class EditableSettings(
    UsersSettings,
    ExtensionsSettings,
    ThemesSettings,
    OpsSettings,
    SecuritySettings,
    FundingSourcesSettings,
    LightningSettings,
    WebPushSettings,
    NodeUISettings,
    AuthSettings,
    GoogleAuthSettings,
    GitHubAuthSettings,
    KeycloakAuthSettings,
):
    @validator(
        "lnbits_admin_users",
        "lnbits_allowed_users",
        "lnbits_theme_options",
        "lnbits_admin_extensions",
        pre=True,
    )
    @classmethod
    def validate_editable_settings(cls, val):
        return super().validate_list(val)

    @classmethod
    def from_dict(cls, d: dict):
        return cls(
            **{k: v for k, v in d.items() if k in inspect.signature(cls).parameters}
        )

    # fixes openapi.json validation, remove field env_names
    class Config:
        @staticmethod
        def schema_extra(schema: dict[str, Any]) -> None:
            for prop in schema.get("properties", {}).values():
                prop.pop("env_names", None)


class UpdateSettings(EditableSettings):
    class Config:
        extra = Extra.forbid


class EnvSettings(LNbitsSettings):
    debug: bool = Field(default=False)
    debug_database: bool = Field(default=False)
    bundle_assets: bool = Field(default=True)
    host: str = Field(default="127.0.0.1")
    port: int = Field(default=5000)
    forwarded_allow_ips: str = Field(default="*")
    lnbits_title: str = Field(default="LNbits API")
    lnbits_path: str = Field(default=".")
    lnbits_extensions_path: str = Field(default="lnbits")
    super_user: str = Field(default="")
    auth_secret_key: str = Field(default="")
    version: str = Field(default="0.0.0")
    user_agent: str = Field(default="")
    enable_log_to_file: bool = Field(default=True)
    log_rotation: str = Field(default="100 MB")
    log_retention: str = Field(default="3 months")
    server_startup_time: int = Field(default=time())
    cleanup_wallets_days: int = Field(default=90)
    funding_source_max_retries: int = Field(default=4)

    @property
    def has_default_extension_path(self) -> bool:
        return self.lnbits_extensions_path == "lnbits"


class SaaSSettings(LNbitsSettings):
    lnbits_saas_callback: Optional[str] = Field(default=None)
    lnbits_saas_secret: Optional[str] = Field(default=None)
    lnbits_saas_instance_id: Optional[str] = Field(default=None)


class PersistenceSettings(LNbitsSettings):
    lnbits_data_folder: str = Field(default="./data")
    lnbits_database_url: str = Field(default=None)


class SuperUserSettings(LNbitsSettings):
    lnbits_allowed_funding_sources: list[str] = Field(
        default=[
            "AlbyWallet",
            "BlinkWallet",
            "BreezSdkWallet",
            "CoreLightningRestWallet",
            "CoreLightningWallet",
            "EclairWallet",
            "FakeWallet",
            "LNPayWallet",
            "LNbitsWallet",
            "LnTipsWallet",
            "LndRestWallet",
            "LndWallet",
            "OpenNodeWallet",
            "PhoenixdWallet",
            "VoidWallet",
            "ZBDWallet",
            "NWCWallet",
        ]
    )


class TransientSettings(InstalledExtensionsSettings):
    # Transient Settings:
    #  - are initialized, updated and used at runtime
    #  - are not read from a file or from the `settings` table
    #  - are not persisted in the `settings` table when the settings are updated
    #  - are cleared on server restart
    first_install: bool = Field(default=False)

    # Indicates that the server should continue to run.
    # When set to false it indicates that the shutdown procedure is ongoing.
    # If false no new tasks, threads, etc should be started.
    # Long running while loops should use this flag instead of `while True:`
    lnbits_running: bool = Field(default=True)

    @classmethod
    def readonly_fields(cls):
        return [f for f in inspect.signature(cls).parameters if not f.startswith("_")]


class ReadOnlySettings(
    EnvSettings,
    ExtensionsInstallSettings,
    SaaSSettings,
    PersistenceSettings,
    SuperUserSettings,
):
    lnbits_admin_ui: bool = Field(default=False)

    @validator(
        "lnbits_allowed_funding_sources",
        pre=True,
    )
    @classmethod
    def validate_readonly_settings(cls, val):
        return super().validate_list(val)

    @classmethod
    def readonly_fields(cls):
        return [f for f in inspect.signature(cls).parameters if not f.startswith("_")]


class Settings(EditableSettings, ReadOnlySettings, TransientSettings, BaseSettings):
    @classmethod
    def from_row(cls, row: Row) -> Settings:
        data = dict(row)
        return cls(**data)

    class Config:
        env_file = ".env"
        env_file_encoding = "utf-8"
        case_sensitive = False
        json_loads = list_parse_fallback

    def is_user_allowed(self, user_id: str) -> bool:
        return (
            len(self.lnbits_allowed_users) == 0
            or user_id in self.lnbits_allowed_users
            or user_id in self.lnbits_admin_users
            or user_id == self.super_user
        )

    def is_admin_user(self, user_id: str) -> bool:
        return user_id in self.lnbits_admin_users or user_id == self.super_user

    def is_admin_extension(self, ext_id: str) -> bool:
        return ext_id in self.lnbits_admin_extensions

    def is_extension_id(self, ext_id: str) -> bool:
        return ext_id in self.lnbits_all_extensions_ids


class SuperSettings(EditableSettings):
    super_user: str


class AdminSettings(EditableSettings):
    is_super_user: bool
    lnbits_allowed_funding_sources: Optional[list[str]]


def set_cli_settings(**kwargs):
    for key, value in kwargs.items():
        setattr(settings, key, value)


def send_admin_user_to_saas():
    if settings.lnbits_saas_callback:
        with httpx.Client() as client:
            headers = {
                "Content-Type": "application/json; charset=utf-8",
                "X-API-KEY": settings.lnbits_saas_secret,
            }
            payload = {
                "instance_id": settings.lnbits_saas_instance_id,
                "adminuser": settings.super_user,
            }
            try:
                client.post(
                    settings.lnbits_saas_callback,
                    headers=headers,
                    json=payload,
                )
                logger.success("sent super_user to saas application")
            except Exception as e:
                logger.error(
                    "error sending super_user to saas:"
                    f" {settings.lnbits_saas_callback}. Error: {e!s}"
                )


readonly_variables = ReadOnlySettings.readonly_fields()
transient_variables = TransientSettings.readonly_fields()

settings = Settings()

settings.lnbits_path = str(path.dirname(path.realpath(__file__)))

settings.version = importlib.metadata.version("lnbits")
settings.auth_secret_key = (
    settings.auth_secret_key or sha256(settings.super_user.encode("utf-8")).hexdigest()
)

if not settings.user_agent:
    settings.user_agent = f"LNbits/{settings.version}"

# printing environment variable for debugging
if not settings.lnbits_admin_ui:
    logger.debug("Environment Settings:")
    for key, value in settings.dict(exclude_none=True).items():
        logger.debug(f"{key}: {value}")


def get_funding_source():
    """
    Backwards compatibility
    """
    from lnbits.wallets import get_funding_source

    return get_funding_source()<|MERGE_RESOLUTION|>--- conflicted
+++ resolved
@@ -258,17 +258,16 @@
     lntips_invoice_key: Optional[str] = Field(default=None)
 
 
-<<<<<<< HEAD
 class NWCFundingSource(LNbitsSettings):
     nwc_pairing_url: Optional[str] = Field(default=None)
-=======
+
+
 class BreezSdkFundingSource(LNbitsSettings):
     breez_api_key: Optional[str] = Field(default=None)
     breez_greenlight_seed: Optional[str] = Field(default=None)
     breez_greenlight_invite_code: Optional[str] = Field(default=None)
     breez_greenlight_device_key: Optional[str] = Field(default=None)
     breez_greenlight_device_cert: Optional[str] = Field(default=None)
->>>>>>> daa4b923
 
 
 class LightningSettings(LNbitsSettings):
@@ -292,11 +291,8 @@
     OpenNodeFundingSource,
     SparkFundingSource,
     LnTipsFundingSource,
-<<<<<<< HEAD
     NWCFundingSource,
-=======
     BreezSdkFundingSource,
->>>>>>> daa4b923
 ):
     lnbits_backend_wallet_class: str = Field(default="VoidWallet")
 
