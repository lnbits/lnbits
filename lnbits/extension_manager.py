--- conflicted
+++ resolved
@@ -15,10 +15,6 @@
 from pydantic import BaseModel
 
 from lnbits.settings import settings
-
-
-class ExtensionInstallationException(Exception):
-    pass
 
 
 class Extension(NamedTuple):
@@ -66,15 +62,8 @@
     def extensions(self) -> List[Extension]:
         output: List[Extension] = []
 
-<<<<<<< HEAD
-        if "all" in self._disabled:
-            return output
-
-        for extension in self._extension_folders:
-=======
         for extension_folder in self._extension_folders:
             extension_code = extension_folder.parts[-1]
->>>>>>> dc2a7898
             try:
                 with open(extension_folder / "config.json") as json_file:
                     config = json.load(json_file)
@@ -85,23 +74,6 @@
                 is_valid = False
                 is_admin_only = False
 
-<<<<<<< HEAD
-            *_, extension_code = extension.parts
-            if extension_code not in self._disabled:
-                output.append(
-                    Extension(
-                        extension_code,
-                        is_valid,
-                        is_admin_only,
-                        config.get("name"),
-                        config.get("short_description"),
-                        config.get("tile"),
-                        config.get("contributors"),
-                        config.get("hidden") or False,
-                        config.get("migration_module"),
-                        config.get("db_name"),
-                    )
-=======
             output.append(
                 Extension(
                     extension_code,
@@ -114,8 +86,8 @@
                     config.get("hidden") or False,
                     config.get("migration_module"),
                     config.get("db_name"),
->>>>>>> dc2a7898
                 )
+            )
 
         return output
 
