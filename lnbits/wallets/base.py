--- conflicted
+++ resolved
@@ -1,11 +1,7 @@
 from abc import ABC, abstractmethod
 from typing import AsyncGenerator, Coroutine, NamedTuple, Optional
 
-<<<<<<< HEAD
-from ..core.models import Payment, PaymentStatus
-=======
 from ..core.models import Payment
->>>>>>> a206d87f
 
 
 class StatusResponse(NamedTuple):
@@ -27,6 +23,30 @@
     fee_msat: Optional[int] = None
     preimage: Optional[str] = None
     error_message: Optional[str] = None
+
+
+class PaymentStatus(NamedTuple):
+    paid: Optional[bool] = None
+    fee_msat: Optional[int] = None
+    preimage: Optional[str] = None
+
+    @property
+    def pending(self) -> bool:
+        return self.paid is not True
+
+    @property
+    def failed(self) -> bool:
+        return self.paid is False
+
+    def __str__(self) -> str:
+        if self.paid is True:
+            return "settled"
+        elif self.paid is False:
+            return "failed"
+        elif self.paid is None:
+            return "still pending"
+        else:
+            return "unknown (should never happen)"
 
 
 class Wallet(ABC):
