from __future__ import annotations

from abc import ABC, abstractmethod
from typing import TYPE_CHECKING, AsyncGenerator, Coroutine, NamedTuple, Optional, Type

if TYPE_CHECKING:
    from lnbits.nodes.base import Node


class StatusResponse(NamedTuple):
    error_message: Optional[str]
    balance_msat: int


class InvoiceResponse(NamedTuple):
    ok: bool
    checking_id: Optional[str] = None  # payment_hash, rpc_id
    payment_request: Optional[str] = None
    error_message: Optional[str] = None


class PaymentResponse(NamedTuple):
    # when ok is None it means we don't know if this succeeded
    ok: Optional[bool] = None
    checking_id: Optional[str] = None  # payment_hash, rcp_id
    fee_msat: Optional[int] = None
    preimage: Optional[str] = None
    error_message: Optional[str] = None


class PaymentStatus(NamedTuple):
    paid: Optional[bool] = None
    fee_msat: Optional[int] = None
    preimage: Optional[str] = None

    @property
    def pending(self) -> bool:
        return self.paid is not True

    @property
    def failed(self) -> bool:
        return self.paid is False

    def __str__(self) -> str:
        if self.paid is True:
            return "settled"
        elif self.paid is False:
            return "failed"
        elif self.paid is None:
            return "still pending"
        else:
            return "unknown (should never happen)"


class Wallet(ABC):
    __node_cls__: Optional[Type[Node]] = None

    async def cleanup(self):
        pass

    @abstractmethod
    def status(self) -> Coroutine[None, None, StatusResponse]:
        pass

    @abstractmethod
    def create_invoice(
        self,
        amount: int,
        memo: Optional[str] = None,
        description_hash: Optional[bytes] = None,
<<<<<<< HEAD
        unhashed_description: Optional[bytes] = None,
=======
>>>>>>> 213be79a
        **kwargs,
    ) -> Coroutine[None, None, InvoiceResponse]:
        pass

    @abstractmethod
    def pay_invoice(
        self, bolt11: str, fee_limit_msat: int
    ) -> Coroutine[None, None, PaymentResponse]:
        pass

    @abstractmethod
    def get_invoice_status(
        self, checking_id: str
    ) -> Coroutine[None, None, PaymentStatus]:
        pass

    @abstractmethod
    def get_payment_status(
        self, checking_id: str
    ) -> Coroutine[None, None, PaymentStatus]:
        pass

    @abstractmethod
    def paid_invoices_stream(self) -> AsyncGenerator[str, None]:
        pass


class Unsupported(Exception):
    pass<|MERGE_RESOLUTION|>--- conflicted
+++ resolved
@@ -68,10 +68,6 @@
         amount: int,
         memo: Optional[str] = None,
         description_hash: Optional[bytes] = None,
-<<<<<<< HEAD
-        unhashed_description: Optional[bytes] = None,
-=======
->>>>>>> 213be79a
         **kwargs,
     ) -> Coroutine[None, None, InvoiceResponse]:
         pass
