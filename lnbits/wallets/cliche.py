import asyncio
import hashlib
import json
from typing import AsyncGenerator, Optional

from loguru import logger
from websocket import create_connection

from lnbits.settings import settings

<<<<<<< HEAD
from ..core.models import Payment, PaymentStatus
from .base import InvoiceResponse, PaymentResponse, StatusResponse, Wallet
=======
from ..core.models import Payment
from .base import (
    InvoiceResponse,
    PaymentResponse,
    PaymentStatus,
    StatusResponse,
    Wallet,
)
>>>>>>> a206d87f


class ClicheWallet(Wallet):
    """https://github.com/fiatjaf/cliche"""

    def __init__(self):
        self.endpoint = settings.cliche_endpoint
        if not self.endpoint:
            raise Exception("cannot initialize cliche")

    async def status(self) -> StatusResponse:
        try:
            ws = create_connection(self.endpoint)
            ws.send("get-info")
            r = ws.recv()
        except Exception as exc:
            return StatusResponse(
                f"Failed to connect to {self.endpoint} due to: {exc}", 0
            )
        try:
            data = json.loads(r)
        except:
            return StatusResponse(
                f"Failed to connect to {self.endpoint}, got: '{r[:200]}...'", 0
            )

        return StatusResponse(None, data["result"]["wallets"][0]["balance"])

    async def create_invoice(
        self,
        amount: int,
        memo: Optional[str] = None,
        description_hash: Optional[bytes] = None,
        unhashed_description: Optional[bytes] = None,
        **kwargs,
    ) -> InvoiceResponse:
        if unhashed_description or description_hash:
            description_hash_str = (
                description_hash.hex()
                if description_hash
                else hashlib.sha256(unhashed_description).hexdigest()
                if unhashed_description
                else None
            )
            ws = create_connection(self.endpoint)
            ws.send(
                f"create-invoice --msatoshi {amount*1000} --description_hash {description_hash_str}"
            )
            r = ws.recv()
        else:
            ws = create_connection(self.endpoint)
            ws.send(f"create-invoice --msatoshi {amount*1000} --description {memo}")
            r = ws.recv()
        data = json.loads(r)
        checking_id = None
        payment_request = None
        error_message = None

        if data.get("error") is not None and data["error"].get("message"):
            logger.error(data["error"]["message"])
            error_message = data["error"]["message"]
            return InvoiceResponse(False, checking_id, payment_request, error_message)

        if data.get("result") is not None:
            checking_id, payment_request = (
                data["result"]["payment_hash"],
                data["result"]["invoice"],
            )
        else:
            return InvoiceResponse(False, None, None, "Could not get payment hash")

        return InvoiceResponse(True, checking_id, payment_request, error_message)

    async def pay_invoice(self, bolt11: str, fee_limit_msat: int) -> PaymentResponse:
        ws = create_connection(self.endpoint)
        ws.send(f"pay-invoice --invoice {bolt11}")
        checking_id, fee_msat, preimage, error_message, payment_ok = (
            None,
            None,
            None,
            None,
            None,
        )
        for _ in range(2):
            r = ws.recv()
            data = json.loads(r)
            checking_id, fee_msat, preimage, error_message, payment_ok = (
                None,
                None,
                None,
                None,
                None,
            )

            if data.get("error") is not None:
                error_message = data["error"].get("message")
                return PaymentResponse(False, None, None, None, error_message)

            if data.get("method") == "payment_succeeded":
                payment_ok = True
                checking_id = data["params"]["payment_hash"]
                fee_msat = data["params"]["fee_msatoshi"]
                preimage = data["params"]["preimage"]
                continue

            if data.get("result") is None:
                return PaymentResponse(None)

        return PaymentResponse(
            payment_ok, checking_id, fee_msat, preimage, error_message
        )

    async def get_invoice_status(self, payment: Payment) -> PaymentStatus:
        ws = create_connection(self.endpoint)
        ws.send(f"check-payment --hash {payment.checking_id}")
        r = ws.recv()
        data = json.loads(r)

        if data.get("error") is not None and data["error"].get("message"):
            logger.error(data["error"]["message"])
            return PaymentStatus(None)

        statuses = {"pending": None, "complete": True, "failed": False}
        return PaymentStatus(statuses[data["result"]["status"]])

    async def get_payment_status(self, payment: Payment) -> PaymentStatus:
        ws = create_connection(self.endpoint)
        ws.send(f"check-payment --hash {payment.checking_id}")
        r = ws.recv()
        data = json.loads(r)

        if data.get("error") is not None and data["error"].get("message"):
            logger.error(data["error"]["message"])
            return PaymentStatus(None)
        paymentResult = data["result"]
        statuses = {"pending": None, "complete": True, "failed": False}
        return PaymentStatus(
            statuses[paymentResult["status"]],
            paymentResult.get("fee_msatoshi"),
            paymentResult.get("preimage"),
        )

    async def paid_invoices_stream(self) -> AsyncGenerator[str, None]:
        while True:
            try:
                ws = create_connection(self.endpoint)
                while True:
                    r = ws.recv()
                    data = json.loads(r)
                    print(data)
                    try:
                        if data["result"]["status"]:
                            yield data["result"]["payment_hash"]
                    except:
                        continue
            except Exception as exc:
                logger.error(
                    f"lost connection to cliche's invoices stream: '{exc}', retrying in 5 seconds"
                )
                await asyncio.sleep(5)
                continue<|MERGE_RESOLUTION|>--- conflicted
+++ resolved
@@ -8,10 +8,6 @@
 
 from lnbits.settings import settings
 
-<<<<<<< HEAD
-from ..core.models import Payment, PaymentStatus
-from .base import InvoiceResponse, PaymentResponse, StatusResponse, Wallet
-=======
 from ..core.models import Payment
 from .base import (
     InvoiceResponse,
@@ -20,7 +16,6 @@
     StatusResponse,
     Wallet,
 )
->>>>>>> a206d87f
 
 
 class ClicheWallet(Wallet):
