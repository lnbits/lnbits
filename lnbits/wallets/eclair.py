--- conflicted
+++ resolved
@@ -11,10 +11,6 @@
 
 from lnbits.settings import settings
 
-<<<<<<< HEAD
-from ..core.models import Payment, PaymentStatus
-from .base import InvoiceResponse, PaymentResponse, StatusResponse, Wallet
-=======
 from ..core.models import Payment
 from .base import (
     InvoiceResponse,
@@ -23,7 +19,6 @@
     StatusResponse,
     Wallet,
 )
->>>>>>> a206d87f
 
 
 class EclairError(Exception):
