--- conflicted
+++ resolved
@@ -7,10 +7,6 @@
 
 from lnbits.settings import settings
 
-<<<<<<< HEAD
-from ..core.models import Payment, PaymentStatus
-from .base import InvoiceResponse, PaymentResponse, StatusResponse, Wallet
-=======
 from ..core.models import Payment
 from .base import (
     InvoiceResponse,
@@ -19,7 +15,6 @@
     StatusResponse,
     Wallet,
 )
->>>>>>> a206d87f
 
 
 class LNbitsWallet(Wallet):
