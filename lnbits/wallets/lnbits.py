import asyncio
import hashlib
import json
from os import getenv
from typing import AsyncGenerator, Dict, Optional

import httpx
from loguru import logger

from .base import (
    InvoiceResponse,
    PaymentResponse,
    PaymentStatus,
    StatusResponse,
    Wallet,
)


class LNbitsWallet(Wallet):
    """https://github.com/lnbits/lnbits"""

    def __init__(self):
        self.endpoint = getenv("LNBITS_ENDPOINT")

        key = (
            getenv("LNBITS_KEY")
            or getenv("LNBITS_ADMIN_KEY")
            or getenv("LNBITS_INVOICE_KEY")
        )
        self.key = {"X-Api-Key": key}

    async def status(self) -> StatusResponse:
        async with httpx.AsyncClient() as client:
            try:
                r = await client.get(
                    url=f"{self.endpoint}/api/v1/wallet", headers=self.key, timeout=15
                )
            except Exception as exc:
                return StatusResponse(
                    f"Failed to connect to {self.endpoint} due to: {exc}", 0
                )

        try:
            data = r.json()
        except:
            return StatusResponse(
                f"Failed to connect to {self.endpoint}, got: '{r.text[:200]}...'", 0
            )

        if r.is_error:
            return StatusResponse(data["detail"], 0)

        return StatusResponse(None, data["balance"])

    async def create_invoice(
        self,
        amount: int,
        memo: Optional[str] = None,
        description_hash: Optional[bytes] = None,
        unhashed_description: Optional[bytes] = None,
    ) -> InvoiceResponse:
        data: Dict = {"out": False, "amount": amount}
        if description_hash:
            data["description_hash"] = description_hash.hex()
        if unhashed_description:
            data["unhashed_description"] = unhashed_description.hex()
<<<<<<< HEAD
=======

>>>>>>> f6d12c9d
        data["memo"] = memo or ""

        async with httpx.AsyncClient() as client:
            r = await client.post(
                url=f"{self.endpoint}/api/v1/payments", headers=self.key, json=data
            )
        ok, checking_id, payment_request, error_message = (
            not r.is_error,
            None,
            None,
            None,
        )

        if r.is_error:
            error_message = r.json()["detail"]
        else:
            data = r.json()
            checking_id, payment_request = data["checking_id"], data["payment_request"]

        return InvoiceResponse(ok, checking_id, payment_request, error_message)

    async def pay_invoice(self, bolt11: str, fee_limit_msat: int) -> PaymentResponse:
        async with httpx.AsyncClient() as client:
            r = await client.post(
                url=f"{self.endpoint}/api/v1/payments",
                headers=self.key,
                json={"out": True, "bolt11": bolt11},
                timeout=None,
            )
        ok, checking_id, fee_msat, preimage, error_message = (
            not r.is_error,
            None,
            None,
            None,
            None,
        )

        if r.is_error:
            error_message = r.json()["detail"]
            return PaymentResponse(None, None, None, None, error_message)
        else:
            data = r.json()
            checking_id = data["payment_hash"]

        # we do this to get the fee and preimage
        payment: PaymentStatus = await self.get_payment_status(checking_id)

        return PaymentResponse(ok, checking_id, payment.fee_msat, payment.preimage)

    async def get_invoice_status(self, checking_id: str) -> PaymentStatus:
        try:
            async with httpx.AsyncClient() as client:
                r = await client.get(
                    url=f"{self.endpoint}/api/v1/payments/{checking_id}",
                    headers=self.key,
                )
            if r.is_error:
                return PaymentStatus(None)
            return PaymentStatus(r.json()["paid"])
        except:
            return PaymentStatus(None)

    async def get_payment_status(self, checking_id: str) -> PaymentStatus:
        async with httpx.AsyncClient() as client:
            r = await client.get(
                url=f"{self.endpoint}/api/v1/payments/{checking_id}", headers=self.key
            )

        if r.is_error:
            return PaymentStatus(None)
        data = r.json()
        if "paid" not in data and "details" not in data:
            return PaymentStatus(None)

        return PaymentStatus(data["paid"], data["details"]["fee"], data["preimage"])

    async def paid_invoices_stream(self) -> AsyncGenerator[str, None]:
        url = f"{self.endpoint}/api/v1/payments/sse"

        while True:
            try:
                async with httpx.AsyncClient(timeout=None, headers=self.key) as client:
                    async with client.stream("GET", url) as r:
                        async for line in r.aiter_lines():
                            if line.startswith("data:"):
                                try:
                                    data = json.loads(line[5:])
                                except json.decoder.JSONDecodeError:
                                    continue

                                if type(data) is not dict:
                                    continue

                                yield data["payment_hash"]  # payment_hash

            except (OSError, httpx.ReadError, httpx.ConnectError, httpx.ReadTimeout):
                pass

            logger.error(
                "lost connection to lnbits /payments/sse, retrying in 5 seconds"
            )
            await asyncio.sleep(5)<|MERGE_RESOLUTION|>--- conflicted
+++ resolved
@@ -64,10 +64,6 @@
             data["description_hash"] = description_hash.hex()
         if unhashed_description:
             data["unhashed_description"] = unhashed_description.hex()
-<<<<<<< HEAD
-=======
-
->>>>>>> f6d12c9d
         data["memo"] = memo or ""
 
         async with httpx.AsyncClient() as client:
