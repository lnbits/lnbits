--- conflicted
+++ resolved
@@ -14,13 +14,10 @@
 from lnbits.utils.crypto import random_secret_and_hash
 
 from .base import (
-<<<<<<< HEAD
     FetchInvoiceResponse,
     OfferData,
     InvoiceData,
-=======
     Feature,
->>>>>>> 9e60829e
     InvoiceResponse,
     InvoiceExtendedStatus,
     OfferResponse,
