from typing import AsyncGenerator, Optional

from loguru import logger

<<<<<<< HEAD
from ..core.models import Payment, PaymentStatus
from .base import InvoiceResponse, PaymentResponse, StatusResponse, Unsupported, Wallet
=======
from ..core.models import Payment
from .base import (
    InvoiceResponse,
    PaymentResponse,
    PaymentStatus,
    StatusResponse,
    Unsupported,
    Wallet,
)
>>>>>>> a206d87f


class VoidWallet(Wallet):
    async def create_invoice(
        self,
        amount: int,
        memo: Optional[str] = None,
        description_hash: Optional[bytes] = None,
        **kwargs,
    ) -> InvoiceResponse:
        raise Unsupported("")

    async def status(self) -> StatusResponse:
        logger.warning(
            (
                "This backend does nothing, it is here just as a placeholder, you must configure an "
                "actual backend before being able to do anything useful with LNbits."
            )
        )
        return StatusResponse(None, 0)

    async def pay_invoice(self, bolt11: str, fee_limit_msat: int) -> PaymentResponse:
        raise Unsupported("")

    async def get_invoice_status(self, payment: Payment) -> PaymentStatus:
        return PaymentStatus(None)

    async def get_payment_status(self, payment: Payment) -> PaymentStatus:
        return PaymentStatus(None)

    async def paid_invoices_stream(self) -> AsyncGenerator[str, None]:
        yield ""<|MERGE_RESOLUTION|>--- conflicted
+++ resolved
@@ -2,10 +2,6 @@
 
 from loguru import logger
 
-<<<<<<< HEAD
-from ..core.models import Payment, PaymentStatus
-from .base import InvoiceResponse, PaymentResponse, StatusResponse, Unsupported, Wallet
-=======
 from ..core.models import Payment
 from .base import (
     InvoiceResponse,
@@ -15,7 +11,6 @@
     Unsupported,
     Wallet,
 )
->>>>>>> a206d87f
 
 
 class VoidWallet(Wallet):
