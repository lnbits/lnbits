--- conflicted
+++ resolved
@@ -1,9 +1,6 @@
 import asyncio
-<<<<<<< HEAD
 import time
 from datetime import datetime, timezone
-=======
->>>>>>> 9e60829e
 import traceback
 import uuid
 from collections.abc import Coroutine
@@ -18,7 +15,6 @@
 from loguru import logger
 
 from lnbits.core.crud import (
-<<<<<<< HEAD
     get_standalone_offer,
     update_offer_used,
     create_payment,
@@ -26,14 +22,8 @@
     get_standalone_payment,
     update_payment,
 )
-from lnbits.core.models import Payment, PaymentState, CreatePayment
-=======
-    get_standalone_payment,
-    update_payment,
-)
 from lnbits.core.models import Payment, PaymentState
 from lnbits.core.services.fiat_providers import handle_fiat_payment_confirmation
->>>>>>> 9e60829e
 from lnbits.settings import settings
 from lnbits.wallets import get_funding_source
 
@@ -190,20 +180,24 @@
     invoice_listeners from core and extensions.
     """
     payment = await get_standalone_payment(checking_id, incoming=True)
-<<<<<<< HEAD
     if payment:
-        if payment.is_in:
-            status = await payment.check_status()
-            payment.fee = status.fee_msat or 0
-            # only overwrite preimage if status.preimage provides it
-            payment.preimage = status.preimage or payment.preimage
-            payment.status = PaymentState.SUCCESS
-            await update_payment(payment)
-            internal = "internal" if is_internal else ""
-            logger.success(f"{internal} invoice {checking_id} settled")
-            for name, send_chan in invoice_listeners.items():
-                logger.trace(f"invoice listeners: sending to `{name}`")
-                await send_chan.put(payment)
+        if not payment.is_in:
+            logger.warning(f"Payment '{checking_id}' is not incoming, skipping.")
+            return
+    
+        status = await payment.check_status(skip_internal_payment_notifications=True)
+        payment.fee = status.fee_msat or payment.fee
+        # only overwrite preimage if status.preimage provides it
+        payment.preimage = status.preimage or payment.preimage
+        payment.status = PaymentState.SUCCESS
+        await update_payment(payment)
+        if payment.fiat_provider:
+            await handle_fiat_payment_confirmation(payment)
+        internal = "internal" if is_internal else ""
+        logger.success(f"{internal} invoice {checking_id} settled")
+        for name, send_chan in invoice_listeners.items():
+            logger.trace(f"invoice listeners: sending to `{name}`")
+            await send_chan.put(payment)
     else:
         funding_source = get_funding_source()
         invoice_status = await funding_source.get_invoice_extended_status(checking_id)
@@ -217,64 +211,45 @@
             if invoice_status.offer_id:
                 offer = await get_standalone_offer(invoice_status.offer_id)
 
-                if offer:
-                    logger.info(f"Offer {invoice_status.offer_id} was found in db") 
-                    data = await funding_source.decode_invoice(invoice_status.string)
-
-                    if not data:
-                        logger.error(f"Invoice {checking_id} could not be decoded")
-                    elif not data.offer_id:
-                        logger.error(f"Decoded invoice {checking_id} does not have an offer_id")
-                    elif data.offer_id != invoice_status.offer_id:
-                        logger.error(f"The offer_id for decoded invoice {checking_id} ({data.offer_id}) does not match the offer_id from the invoice's extended status ({invoice_status.offer_id})")
-                    else:
-                        description = data.description or f"Offer {data.offer_id} payment" if data.offer_id else f"Payment for invoice {data.payment_hash}"
-                        create_payment_model = CreatePayment(
-                            wallet_id=offer.wallet_id,
-                            bolt11=data.bolt11,
-                            payment_hash=data.payment_hash,
-                            preimage=invoice_status.payment_preimage,
-                            amount_msat=data.amount_msat,
-                            offer_id=data.offer_id,
-                            expiry=data.invoice_created_at+data.invoice_relative_expiry if data.invoice_relative_expiry else None,
-                            memo=description,
-                        )
-
-                        if offer.is_unused:
-                            await update_offer_used(data.offer_id, True)
-
-                        payment = await create_payment(
-                            checking_id=checking_id,
-                            data=create_payment_model,
-                            created_at=data.invoice_created_at,
-                            updated_at=invoice_status.paid_at or datetime.now(timezone.utc),
-                            status = PaymentState.SUCCESS
-                        )
-
-                        internal = "internal" if is_internal else ""
-                        logger.success(f"{internal} invoice {checking_id} settled")
-                        for name, send_chan in invoice_listeners.items():
-                            logger.trace(f"invoice listeners: sending to `{name}`")
-                            await send_chan.put(payment)
-=======
-    if not payment:
-        logger.warning(f"No payment found for '{checking_id}'.")
-        return
-    if not payment.is_in:
-        logger.warning(f"Payment '{checking_id}' is not incoming, skipping.")
-        return
-
-    status = await payment.check_status(skip_internal_payment_notifications=True)
-    payment.fee = status.fee_msat or payment.fee
-    # only overwrite preimage if status.preimage provides it
-    payment.preimage = status.preimage or payment.preimage
-    payment.status = PaymentState.SUCCESS
-    await update_payment(payment)
-    if payment.fiat_provider:
-        await handle_fiat_payment_confirmation(payment)
-    internal = "internal" if is_internal else ""
-    logger.success(f"{internal} invoice {checking_id} settled")
-    for name, send_chan in invoice_listeners.items():
-        logger.trace(f"invoice listeners: sending to `{name}`")
-        await send_chan.put(payment)
->>>>>>> 9e60829e
+                if not offer:
+                    logger.warning(f"No offer found for '{invoice_status.offer_id}'.")
+                    return
+
+               logger.info(f"Offer {invoice_status.offer_id} was found in db") 
+               data = await funding_source.decode_invoice(invoice_status.string)
+
+               if not data:
+                   logger.error(f"Invoice {checking_id} could not be decoded")
+               elif not data.offer_id:
+                   logger.error(f"Decoded invoice {checking_id} does not have an offer_id")
+               elif data.offer_id != invoice_status.offer_id:
+                   logger.error(f"The offer_id for decoded invoice {checking_id} ({data.offer_id}) does not match the offer_id from the invoice's extended status ({invoice_status.offer_id})")
+               else:
+                   description = data.description or f"Offer {data.offer_id} payment" if data.offer_id else f"Payment for invoice {data.payment_hash}"
+                   create_payment_model = CreatePayment(
+                       wallet_id=offer.wallet_id,
+                       bolt11=data.bolt11,
+                       payment_hash=data.payment_hash,
+                       preimage=invoice_status.payment_preimage,
+                       amount_msat=data.amount_msat,
+                       offer_id=data.offer_id,
+                       expiry=data.invoice_created_at+data.invoice_relative_expiry if data.invoice_relative_expiry else None,
+                       memo=description,
+                   )
+
+                   if offer.is_unused:
+                       await update_offer_used(data.offer_id, True)
+
+                   payment = await create_payment(
+                       checking_id=checking_id,
+                       data=create_payment_model,
+                       created_at=data.invoice_created_at,
+                       updated_at=invoice_status.paid_at or datetime.now(timezone.utc),
+                       status = PaymentState.SUCCESS
+                   )
+
+                   internal = "internal" if is_internal else ""
+                   logger.success(f"{internal} invoice {checking_id} settled")
+                   for name, send_chan in invoice_listeners.items():
+                       logger.trace(f"invoice listeners: sending to `{name}`")
+                       await send_chan.put(payment)