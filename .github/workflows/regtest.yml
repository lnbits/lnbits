--- conflicted
+++ resolved
@@ -78,13 +78,8 @@
           PYTHONUNBUFFERED: 1
           PORT: 5123
           LNBITS_DATA_FOLDER: ./data
-<<<<<<< HEAD
           LNBITS_BACKEND_WALLET_CLASS: CoreLightningWallet
-          CORELIGHTNING_RPC: docker/data/clightning-1/regtest/lightning-rpc
-=======
-          LNBITS_BACKEND_WALLET_CLASS: CLightningWallet
-          CLIGHTNING_RPC: ./docker/data/clightning-1/regtest/lightning-rpc
->>>>>>> 783502eb
+          CORELIGHTNING_RPC: ./docker/data/clightning-1/regtest/lightning-rpc
         run: |
           sudo chmod -R a+rwx . && rm -rf ./data && mkdir -p ./data
           make test-real-wallet