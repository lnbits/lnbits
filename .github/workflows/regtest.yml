name: regtest

on: [push, pull_request]

jobs:
  LndRestWallet:
    runs-on: ubuntu-latest
    strategy:
      matrix:
        python-version: [3.9]
    steps:
      - uses: actions/checkout@v2
      - name: Set up Python ${{ matrix.python-version }}
        uses: actions/setup-python@v2
        with:
          python-version: ${{ matrix.python-version }}
      - uses: abatilo/actions-poetry@v2.1.3
      - name: Setup Regtest
        run: |
          git clone https://github.com/lnbits/legend-regtest-enviroment.git docker
          cd docker
          chmod +x ./tests
          ./tests
          sudo chmod -R a+rwx .
      - name: Install dependencies
        run: |
          poetry install
      - name: Run tests
        env:
          PYTHONUNBUFFERED: 1
          PORT: 5123
          LNBITS_DATA_FOLDER: ./data
          LNBITS_BACKEND_WALLET_CLASS: LndRestWallet
          LND_REST_ENDPOINT: https://localhost:8081/
          LND_REST_CERT: ./docker/data/lnd-1/tls.cert
          LND_REST_MACAROON: ./docker/data/lnd-1/data/chain/bitcoin/regtest/admin.macaroon
        run: |
          sudo chmod -R a+rwx . && rm -rf ./data && mkdir -p ./data
          make test-real-wallet
      - name: Upload coverage to Codecov
        uses: codecov/codecov-action@v3
        with:
<<<<<<< HEAD
          file: ./coverage.xml
          flags: regtest
=======
          file: ./coverage.xml            
  LndWallet:
    runs-on: ubuntu-latest
    strategy:
      matrix:
        python-version: [3.8]
    steps:
      - uses: actions/checkout@v2
      - name: Set up Python ${{ matrix.python-version }}
        uses: actions/setup-python@v2
        with:
          python-version: ${{ matrix.python-version }}
      - uses: abatilo/actions-poetry@v2.1.3
      - name: Setup Regtest
        run: |
          git clone https://github.com/lnbits/legend-regtest-enviroment.git docker
          cd docker
          chmod +x ./tests
          ./tests
          sudo chmod -R a+rwx .
      - name: Install dependencies
        run: |
          poetry install
          poetry add grpcio protobuf
      - name: Run tests
        env:
          PYTHONUNBUFFERED: 1
          PORT: 5123
          LNBITS_DATA_FOLDER: ./data
          LNBITS_BACKEND_WALLET_CLASS: LndWallet
          LND_GRPC_ENDPOINT: localhost
          LND_GRPC_PORT: 10009
          LND_GRPC_CERT: docker/data/lnd-1/tls.cert
          LND_GRPC_MACAROON: docker/data/lnd-1/data/chain/bitcoin/regtest/admin.macaroon
        run: |
          sudo chmod -R a+rwx . && rm -rf ./data && mkdir -p ./data
          make test-real-wallet          
      - name: Upload coverage to Codecov
        uses: codecov/codecov-action@v3
        with:
          file: ./coverage.xml          
>>>>>>> 4fc0a25d
  CoreLightningWallet:
    runs-on: ubuntu-latest
    strategy:
      matrix:
        python-version: [3.9]
    steps:
      - uses: actions/checkout@v2
      - name: Set up Python ${{ matrix.python-version }}
        uses: actions/setup-python@v2
        with:
          python-version: ${{ matrix.python-version }}
      - uses: abatilo/actions-poetry@v2.1.3
      - name: Setup Regtest
        run: |
          git clone https://github.com/lnbits/legend-regtest-enviroment.git docker
          cd docker
          chmod +x ./tests
          ./tests
          sudo chmod -R a+rwx .
      - name: Install dependencies
        run: |
          poetry install
          poetry add pyln-client
      - name: Run tests
        env:
          PYTHONUNBUFFERED: 1
          PORT: 5123
          LNBITS_DATA_FOLDER: ./data
          LNBITS_BACKEND_WALLET_CLASS: CoreLightningWallet
          CORELIGHTNING_RPC: ./docker/data/clightning-1/regtest/lightning-rpc
        run: |
          sudo chmod -R a+rwx . && rm -rf ./data && mkdir -p ./data
          make test-real-wallet
      - name: Upload coverage to Codecov
        uses: codecov/codecov-action@v3
        with:
          file: ./coverage.xml
          flags: regtest<|MERGE_RESOLUTION|>--- conflicted
+++ resolved
@@ -40,11 +40,8 @@
       - name: Upload coverage to Codecov
         uses: codecov/codecov-action@v3
         with:
-<<<<<<< HEAD
           file: ./coverage.xml
-          flags: regtest
-=======
-          file: ./coverage.xml            
+          flags: regtest          
   LndWallet:
     runs-on: ubuntu-latest
     strategy:
@@ -85,7 +82,7 @@
         uses: codecov/codecov-action@v3
         with:
           file: ./coverage.xml          
->>>>>>> 4fc0a25d
+          flags: regtest  
   CoreLightningWallet:
     runs-on: ubuntu-latest
     strategy:
