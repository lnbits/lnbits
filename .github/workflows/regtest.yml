--- conflicted
+++ resolved
@@ -40,7 +40,6 @@
       - name: Upload coverage to Codecov
         uses: codecov/codecov-action@v3
         with:
-<<<<<<< HEAD
           file: ./coverage.xml            
   LndWallet:
     runs-on: ubuntu-latest
@@ -55,22 +54,15 @@
           python-version: ${{ matrix.python-version }}
       - name: Setup Regtest
         run: |
-          docker build -t lnbits-legend .
           git clone https://github.com/lnbits/legend-regtest-enviroment.git docker
           cd docker
           chmod +x ./tests
           ./tests
           sudo chmod -R a+rwx .
       - name: Install dependencies
-        env: 
-          VIRTUAL_ENV: ./venv
-          PATH: ${{ env.VIRTUAL_ENV }}/bin:${{ env.PATH }}
         run: |
-          python -m venv ${{ env.VIRTUAL_ENV }}
-          ./venv/bin/python -m pip install --upgrade pip
-          ./venv/bin/pip install -r requirements.txt
-          ./venv/bin/pip install grpcio protobuf
-          ./venv/bin/pip install pytest pytest-asyncio pytest-cov requests mock      
+          poetry install
+          poetry install add grpcio protobuf
       - name: Run tests
         env:
           PYTHONUNBUFFERED: 1
@@ -88,9 +80,6 @@
         uses: codecov/codecov-action@v3
         with:
           file: ./coverage.xml          
-=======
-          file: ./coverage.xml
->>>>>>> 48a57513
   CoreLightningWallet:
     runs-on: ubuntu-latest
     strategy:
