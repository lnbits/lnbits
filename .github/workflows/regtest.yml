--- conflicted
+++ resolved
@@ -43,7 +43,10 @@
         run: |
           sudo chmod -R a+rwx . && rm -rf ./data && mkdir -p ./data
           make test-real-wallet
-<<<<<<< HEAD
+      - name: Upload coverage to Codecov
+        uses: codecov/codecov-action@v3
+        with:
+          file: ./coverage.xml            
   LndWallet:
     runs-on: ubuntu-latest
     strategy:
@@ -86,12 +89,10 @@
         run: |
           sudo chmod -R a+rwx . && rm -rf ./data && mkdir -p ./data
           make test-real-wallet          
-=======
       - name: Upload coverage to Codecov
         uses: codecov/codecov-action@v3
         with:
           file: ./coverage.xml          
->>>>>>> c9c3dd3f
   CLightningWallet:
     runs-on: ubuntu-latest
     strategy:
