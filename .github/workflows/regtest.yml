--- conflicted
+++ resolved
@@ -43,15 +43,11 @@
         run: |
           sudo chmod -R a+rwx . && rm -rf ./data && mkdir -p ./data
           make test-real-wallet
-<<<<<<< HEAD
-  CoreLightningWallet:
-=======
       - name: Upload coverage to Codecov
         uses: codecov/codecov-action@v3
         with:
           file: ./coverage.xml          
-  CLightningWallet:
->>>>>>> f1ec7e33
+  CoreLightningWallet:
     runs-on: ubuntu-latest
     strategy:
       matrix:
