name: regtest

on: [push, pull_request]

jobs:
  LndRestWallet:
    runs-on: ubuntu-latest
    strategy:
      matrix:
        python-version: ["3.9"]
        poetry-version: ["1.3.1"]
    steps:
      - uses: actions/checkout@v2
      - name: Set up Python ${{ matrix.python-version }}
        uses: actions/setup-python@v2
        with:
          python-version: ${{ matrix.python-version }}
      - name: Set up Poetry ${{ matrix.poetry-version }}
        uses: abatilo/actions-poetry@v2
        with:
          poetry-version: ${{ matrix.poetry-version }}
      - name: Setup Regtest
        run: |
          docker build -t lnbitsdocker/lnbits-legend .
          git clone https://github.com/lnbits/legend-regtest-enviroment.git docker
          cd docker
          chmod +x ./tests
          ./tests
          sudo chmod -R a+rwx .
      - name: Install dependencies
        run: |
          poetry config virtualenvs.create false
          poetry install
      - name: Run tests
        env:
          PYTHONUNBUFFERED: 1
          PORT: 5123
          LNBITS_DATA_FOLDER: ./data
          LNBITS_BACKEND_WALLET_CLASS: LndRestWallet
          LND_REST_ENDPOINT: https://localhost:8081/
          LND_REST_CERT: ./docker/data/lnd-1/tls.cert
          LND_REST_MACAROON: ./docker/data/lnd-1/data/chain/bitcoin/regtest/admin.macaroon
        run: |
          sudo chmod -R a+rwx . && rm -rf ./data && mkdir -p ./data
          make test-real-wallet
      - name: Upload coverage to Codecov
        uses: codecov/codecov-action@v3
        with:
          file: ./coverage.xml
  LndWallet:
    runs-on: ubuntu-latest
    strategy:
      matrix:
        python-version: ["3.9"]
        poetry-version: ["1.3.1"]
    steps:
      - uses: actions/checkout@v2
      - name: Set up Python ${{ matrix.python-version }}
        uses: actions/setup-python@v2
        with:
          python-version: ${{ matrix.python-version }}
      - name: Set up Poetry ${{ matrix.poetry-version }}
        uses: abatilo/actions-poetry@v2
        with:
          poetry-version: ${{ matrix.poetry-version }}
      - name: Setup Regtest
        run: |
          docker build -t lnbitsdocker/lnbits-legend .
          git clone https://github.com/lnbits/legend-regtest-enviroment.git docker
          cd docker
          chmod +x ./tests
          ./tests
          sudo chmod -R a+rwx .
      - name: Install dependencies
        run: |
          poetry config virtualenvs.create false
          poetry install
      - name: Run tests
        env:
          PYTHONUNBUFFERED: 1
          PORT: 5123
          LNBITS_DATA_FOLDER: ./data
          LNBITS_BACKEND_WALLET_CLASS: LndWallet
          LND_GRPC_ENDPOINT: localhost
          LND_GRPC_PORT: 10009
          LND_GRPC_CERT: docker/data/lnd-1/tls.cert
          LND_GRPC_MACAROON: docker/data/lnd-1/data/chain/bitcoin/regtest/admin.macaroon
        run: |
          sudo chmod -R a+rwx . && rm -rf ./data && mkdir -p ./data
          make test-real-wallet
      - name: Upload coverage to Codecov
        uses: codecov/codecov-action@v3
        with:
          file: ./coverage.xml
  CoreLightningWallet:
    runs-on: ubuntu-latest
    strategy:
      matrix:
        python-version: ["3.9"]
        poetry-version: ["1.3.1"]
    steps:
      - uses: actions/checkout@v2
      - name: Set up Python ${{ matrix.python-version }}
        uses: actions/setup-python@v2
        with:
          python-version: ${{ matrix.python-version }}
      - name: Set up Poetry ${{ matrix.poetry-version }}
        uses: abatilo/actions-poetry@v2
        with:
          poetry-version: ${{ matrix.poetry-version }}
      - name: Setup Regtest
        run: |
          docker build -t lnbitsdocker/lnbits-legend .
          git clone https://github.com/lnbits/legend-regtest-enviroment.git docker
          cd docker
          chmod +x ./tests
          ./tests
          sudo chmod -R a+rwx .
      - name: Install dependencies
        run: |
          poetry config virtualenvs.create false
          poetry install
      - name: Run tests
        env:
          PYTHONUNBUFFERED: 1
          PORT: 5123
          LNBITS_DATA_FOLDER: ./data
          LNBITS_BACKEND_WALLET_CLASS: CoreLightningWallet
          CORELIGHTNING_RPC: ./docker/data/clightning-1/regtest/lightning-rpc
        run: |
          sudo chmod -R a+rwx . && rm -rf ./data && mkdir -p ./data
          make test-real-wallet
      - name: Upload coverage to Codecov
        uses: codecov/codecov-action@v3
        with:
          file: ./coverage.xml
<<<<<<< HEAD
  LNbitsWallet:
=======
  EclairWallet:
>>>>>>> 36c881c4
    runs-on: ubuntu-latest
    strategy:
      matrix:
        python-version: ["3.9"]
        poetry-version: ["1.3.1"]
    steps:
      - uses: actions/checkout@v2
      - name: Set up Python ${{ matrix.python-version }}
        uses: actions/setup-python@v2
        with:
          python-version: ${{ matrix.python-version }}
      - name: Set up Poetry ${{ matrix.poetry-version }}
        uses: abatilo/actions-poetry@v2
        with:
          poetry-version: ${{ matrix.poetry-version }}
      - name: Setup Regtest
        run: |
          docker build -t lnbitsdocker/lnbits-legend .
          git clone https://github.com/lnbits/legend-regtest-enviroment.git docker
          cd docker
          chmod +x ./tests
          ./tests
          sudo chmod -R a+rwx .
<<<<<<< HEAD
          docker exec lnbits-legend-lnbits-1 /bin/bash -c "poetry run python tools/create_fake_admin.py"
      - name: Install dependencies
        run: |
=======
      - name: Install dependencies
        run: |
          poetry config virtualenvs.create false
>>>>>>> 36c881c4
          poetry install
      - name: Run tests
        env:
          PYTHONUNBUFFERED: 1
          PORT: 5123
          LNBITS_DATA_FOLDER: ./data
<<<<<<< HEAD
          LNBITS_BACKEND_WALLET_CLASS: LNbitsWallet
          LNBITS_ENDPOINT: http://localhost:5001
          LNBITS_KEY: "d08a3313322a4514af75d488bcc27eee"
=======
          LNBITS_BACKEND_WALLET_CLASS: EclairWallet
          ECLAIR_URL: http://127.0.0.1:8082
          ECLAIR_PASS: lnbits
>>>>>>> 36c881c4
        run: |
          sudo chmod -R a+rwx . && rm -rf ./data && mkdir -p ./data
          make test-real-wallet
      - name: Upload coverage to Codecov
        uses: codecov/codecov-action@v3
        with:
          file: ./coverage.xml<|MERGE_RESOLUTION|>--- conflicted
+++ resolved
@@ -134,58 +134,85 @@
         uses: codecov/codecov-action@v3
         with:
           file: ./coverage.xml
-<<<<<<< HEAD
   LNbitsWallet:
-=======
-  EclairWallet:
->>>>>>> 36c881c4
-    runs-on: ubuntu-latest
-    strategy:
-      matrix:
-        python-version: ["3.9"]
-        poetry-version: ["1.3.1"]
-    steps:
-      - uses: actions/checkout@v2
-      - name: Set up Python ${{ matrix.python-version }}
-        uses: actions/setup-python@v2
-        with:
-          python-version: ${{ matrix.python-version }}
-      - name: Set up Poetry ${{ matrix.poetry-version }}
-        uses: abatilo/actions-poetry@v2
-        with:
-          poetry-version: ${{ matrix.poetry-version }}
-      - name: Setup Regtest
-        run: |
-          docker build -t lnbitsdocker/lnbits-legend .
-          git clone https://github.com/lnbits/legend-regtest-enviroment.git docker
-          cd docker
-          chmod +x ./tests
-          ./tests
-          sudo chmod -R a+rwx .
-<<<<<<< HEAD
+    runs-on: ubuntu-latest
+    strategy:
+      matrix:
+        python-version: ["3.9"]
+        poetry-version: ["1.3.1"]
+    steps:
+      - uses: actions/checkout@v2
+      - name: Set up Python ${{ matrix.python-version }}
+        uses: actions/setup-python@v2
+        with:
+          python-version: ${{ matrix.python-version }}
+      - name: Set up Poetry ${{ matrix.poetry-version }}
+        uses: abatilo/actions-poetry@v2
+        with:
+          poetry-version: ${{ matrix.poetry-version }}
+      - name: Setup Regtest
+        run: |
+          docker build -t lnbitsdocker/lnbits-legend .
+          git clone https://github.com/lnbits/legend-regtest-enviroment.git docker
+          cd docker
+          chmod +x ./tests
+          ./tests
+          sudo chmod -R a+rwx .
           docker exec lnbits-legend-lnbits-1 /bin/bash -c "poetry run python tools/create_fake_admin.py"
       - name: Install dependencies
         run: |
-=======
-      - name: Install dependencies
-        run: |
-          poetry config virtualenvs.create false
->>>>>>> 36c881c4
-          poetry install
-      - name: Run tests
-        env:
-          PYTHONUNBUFFERED: 1
-          PORT: 5123
-          LNBITS_DATA_FOLDER: ./data
-<<<<<<< HEAD
+          poetry install
+      - name: Run tests
+        env:
+          PYTHONUNBUFFERED: 1
+          PORT: 5123
+          LNBITS_DATA_FOLDER: ./data
           LNBITS_BACKEND_WALLET_CLASS: LNbitsWallet
           LNBITS_ENDPOINT: http://localhost:5001
           LNBITS_KEY: "d08a3313322a4514af75d488bcc27eee"
-=======
+        run: |
+          sudo chmod -R a+rwx . && rm -rf ./data && mkdir -p ./data
+          make test-real-wallet
+      - name: Upload coverage to Codecov
+        uses: codecov/codecov-action@v3
+        with:
+          file: ./coverage.xml
+  EclairWallet:
+    runs-on: ubuntu-latest
+    strategy:
+      matrix:
+        python-version: ["3.9"]
+        poetry-version: ["1.3.1"]
+    steps:
+      - uses: actions/checkout@v2
+      - name: Set up Python ${{ matrix.python-version }}
+        uses: actions/setup-python@v2
+        with:
+          python-version: ${{ matrix.python-version }}
+      - name: Set up Poetry ${{ matrix.poetry-version }}
+        uses: abatilo/actions-poetry@v2
+        with:
+          poetry-version: ${{ matrix.poetry-version }}
+      - name: Setup Regtest
+        run: |
+          docker build -t lnbitsdocker/lnbits-legend .
+          git clone https://github.com/lnbits/legend-regtest-enviroment.git docker
+          cd docker
+          chmod +x ./tests
+          ./tests
+          sudo chmod -R a+rwx .
+      - name: Install dependencies
+        run: |
+          poetry config virtualenvs.create false
+          poetry install
+      - name: Run tests
+        env:
+          PYTHONUNBUFFERED: 1
+          PORT: 5123
+          LNBITS_DATA_FOLDER: ./data
           LNBITS_BACKEND_WALLET_CLASS: EclairWallet
           ECLAIR_URL: http://127.0.0.1:8082
           ECLAIR_PASS: lnbits
->>>>>>> 36c881c4
         run: |
           sudo chmod -R a+rwx . && rm -rf ./data && mkdir -p ./data
           make test-real-wallet
