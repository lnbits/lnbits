import argparse
import os
import sqlite3
from typing import List

import psycopg2
from environs import Env  # type: ignore

env = Env()
env.read_env()

# Python script to migrate an LNbits SQLite DB to Postgres
# All credits to @Fritz446 for the awesome work


# pip install psycopg2 OR psycopg2-binary


# Change these values as needed


sqfolder = "data/"

LNBITS_DATABASE_URL = env.str("LNBITS_DATABASE_URL", default=None)
if LNBITS_DATABASE_URL is None:
    pgdb = "lnbits"
    pguser = "lnbits"
    pgpswd = "postgres"
    pghost = "localhost"
    pgport = "5432"
    pgschema = ""
else:
    # parse postgres://lnbits:postgres@localhost:5432/lnbits
    pgdb = LNBITS_DATABASE_URL.split("/")[-1]
    pguser = LNBITS_DATABASE_URL.split("@")[0].split(":")[-2][2:]
    pgpswd = LNBITS_DATABASE_URL.split("@")[0].split(":")[-1]
    pghost = LNBITS_DATABASE_URL.split("@")[1].split(":")[0]
    pgport = LNBITS_DATABASE_URL.split("@")[1].split(":")[1].split("/")[0]
    pgschema = ""


def get_sqlite_cursor(sqdb) -> sqlite3:
    consq = sqlite3.connect(sqdb)
    return consq.cursor()


def get_postgres_cursor():
    conpg = psycopg2.connect(
        database=pgdb, user=pguser, password=pgpswd, host=pghost, port=pgport
    )
    return conpg.cursor()


def check_db_versions(sqdb):
    sqlite = get_sqlite_cursor(sqdb)
    dblite = dict(sqlite.execute("SELECT * FROM dbversions;").fetchall())
    sqlite.close()

    postgres = get_postgres_cursor()
    postgres.execute("SELECT * FROM public.dbversions;")
    dbpost = dict(postgres.fetchall())

    for key in dblite.keys():
        if key in dblite and key in dbpost and dblite[key] != dbpost[key]:
            raise Exception(
                f"sqlite database version ({dblite[key]}) of {key} doesn't match postgres database version {dbpost[key]}"
            )

    connection = postgres.connection
    postgres.close()
    connection.close()

    print("Database versions OK, converting")


def fix_id(seq, values):
    if not values or len(values) == 0:
        return

    postgres = get_postgres_cursor()

    max_id = values[len(values) - 1][0]
    postgres.execute(f"SELECT setval('{seq}', {max_id});")

    connection = postgres.connection
    postgres.close()
    connection.close()


def insert_to_pg(query, data):
    if len(data) == 0:
        return

    cursor = get_postgres_cursor()
    connection = cursor.connection

    for d in data:
        try:
            cursor.execute(query, d)
        except Exception as e:
            if args.ignore_errors:
                print(e)
                print(f"Failed to insert {d}")
            else:
                print("query:", query)
                print("data:", d)
                raise ValueError(f"Failed to insert {d}")
    connection.commit()

    cursor.close()
    connection.close()


def migrate_core(file: str, exclude_tables: List[str] = []):
    print(f"Migrating core: {file}")
    migrate_db(file, "public", exclude_tables)
    print("✅ Migrated core")


def migrate_ext(file: str):
    filename = os.path.basename(file)
    schema = filename.replace("ext_", "").split(".")[0]
    print(f"Migrating ext: {file}.{schema}")
    migrate_db(file, schema)
    print(f"✅ Migrated ext: {schema}")


def migrate_db(file: str, schema: str, exclude_tables: List[str] = []):
    sq = get_sqlite_cursor(file)
    tables = sq.execute(
        """
        SELECT name FROM sqlite_master 
        WHERE type='table' AND name not like 'sqlite?_%' escape '?'
    """
    ).fetchall()

    for table in tables:
        tableName = table[0]
        if tableName in exclude_tables:
            continue

        columns = sq.execute(f"PRAGMA table_info({tableName})").fetchall()
        q = build_insert_query(schema, tableName, columns)

        data = sq.execute(f"SELECT * FROM {tableName};").fetchall()
        insert_to_pg(q, data)
    sq.close()


def build_insert_query(schema, tableName, columns):
    to_columns = ", ".join(map(lambda column: f'"{column[1]}"', columns))
    values = ", ".join(map(lambda column: to_column_type(column[2]), columns))
    return f"""
            INSERT INTO {schema}.{tableName}({to_columns})
            VALUES ({values});
        """
<<<<<<< HEAD
        insert_to_pg(q, res.fetchall())
    elif schema == "splitpayments":
        # TARGETS
        res = sq.execute("SELECT * FROM targets;")
        q = f"""
            INSERT INTO splitpayments.targets (wallet, source, percent, alias)
            VALUES (%s, %s, %s, %s);
        """
        insert_to_pg(q, res.fetchall())
    elif schema == "satspay":
        # CHARGES
        res = sq.execute("SELECT * FROM charges;")
        q = f"""
            INSERT INTO satspay.charges (
                id,
                "user",
                description,
                onchainwallet,
                onchainaddress,
                lnbitswallet,
                payment_request,
                payment_hash,
                webhook,
                completelink,
                completelinktext,
                time,
                amount,
                balance,
                timestamp
            )
            VALUES (%s, %s, %s, %s, %s, %s, %s, %s, %s, %s, %s, %s, %s, %s, to_timestamp(%s));
        """
        insert_to_pg(q, res.fetchall())
    elif schema == "satsdice":
        # SATSDICE PAY
        res = sq.execute("SELECT * FROM satsdice_pay;")
        q = f"""
            INSERT INTO satsdice.satsdice_pay (
                id,
                wallet,
                title,
                min_bet,
                max_bet,
                amount,
                served_meta,
                served_pr,
                multiplier,
                haircut,
                chance,
                base_url,
                open_time
            )
            VALUES (%s, %s, %s, %s, %s, %s, %s, %s, %s, %s, %s, %s, %s);
        """
        insert_to_pg(q, res.fetchall())
        # SATSDICE WITHDRAW
        res = sq.execute("SELECT * FROM satsdice_withdraw;")
        q = f"""
            INSERT INTO satsdice.satsdice_withdraw (
                id,
                satsdice_pay,
                value,
                unique_hash,
                k1,
                open_time,
                used
            )
            VALUES (%s, %s, %s, %s, %s, %s, %s);
        """
        insert_to_pg(q, res.fetchall())
        # SATSDICE PAYMENT
        res = sq.execute("SELECT * FROM satsdice_payment;")
        q = f"""
            INSERT INTO satsdice.satsdice_payment (
                payment_hash,
                satsdice_pay,
                value,
                paid,
                lost
            )
            VALUES (%s, %s, %s, %s::boolean, %s::boolean);
        """
        insert_to_pg(q, res.fetchall())
        # SATSDICE HASH CHECK
        res = sq.execute("SELECT * FROM hash_checkw;")
        q = f"""
            INSERT INTO satsdice.hash_checkw (id, lnurl_id)
            VALUES (%s, %s);
        """
        insert_to_pg(q, res.fetchall())
    elif schema == "paywall":
        # PAYWALLS
        res = sq.execute("SELECT * FROM paywalls;")
        q = f"""
            INSERT INTO paywall.paywalls(
                id,
                wallet,
                url,
                memo,
                description,
                amount,
                time,
                remembers,
                extras
            )
            VALUES (%s, %s, %s, %s, %s, %s, to_timestamp(%s), %s, %s);
        """
        insert_to_pg(q, res.fetchall())
    elif schema == "offlineshop":
        # SHOPS
        res = sq.execute("SELECT * FROM shops;")
        q = f"""
            INSERT INTO offlineshop.shops (id, wallet, method, wordlist)
            VALUES (%s, %s, %s, %s);
        """
        shops = res.fetchall()
        insert_to_pg(q, shops)
        fix_id("offlineshop.shops_id_seq", shops)
        # ITEMS
        res = sq.execute("SELECT * FROM items;")
        q = f"""
            INSERT INTO offlineshop.items (shop, id, name, description, image, enabled, price, unit, fiat_base_multiplier)
            VALUES (%s, %s, %s, %s, %s, %s::boolean, %s, %s, %s);
        """
        items = res.fetchall()
        insert_to_pg(q, items)
        fix_id("offlineshop.items_id_seq", items)
    elif schema == "lnurlpos" or schema == "lnurldevice":
        # lnurldevice
        res = sq.execute("SELECT * FROM lnurldevices;")
        q = f"""
            INSERT INTO lnurldevice.lnurldevices (id, key, title, wallet, currency, device, profit, timestamp)
            VALUES (%s, %s, %s, %s, %s, %s, %s, to_timestamp(%s));
        """
        insert_to_pg(q, res.fetchall())
        # lnurldevice PAYMENT
        res = sq.execute("SELECT * FROM lnurldevicepayment;")
        q = f"""
            INSERT INTO lnurldevice.lnurldevicepayment (id, deviceid, payhash, payload, pin, sats, timestamp)
            VALUES (%s, %s, %s, %s, %s, %s, to_timestamp(%s));
        """
        insert_to_pg(q, res.fetchall())
    elif schema == "lnurlp":
        # PAY LINKS
        res = sq.execute("SELECT * FROM pay_links;")
        q = f"""
            INSERT INTO lnurlp.pay_links (
                id,
                wallet,
                description,
                min,
                served_meta,
                served_pr,
                webhook_url,
                success_text,
                success_url,
                currency,
                comment_chars,
                max,
                fiat_base_multiplier
            )
            VALUES (%s, %s, %s, %s, %s, %s, %s, %s, %s, %s, %s, %s, %s);
        """
        pay_links = res.fetchall()
        insert_to_pg(q, pay_links)
        fix_id("lnurlp.pay_links_id_seq", pay_links)
    elif schema == "lndhub":
        # LndHub doesn't have a database at the moment
        pass
    elif schema == "lnticket":
        # TICKET
        res = sq.execute("SELECT * FROM ticket;")
        q = f"""
            INSERT INTO lnticket.ticket (
                id,
                form,
                email,
                ltext,
                name,
                wallet,
                sats,
                paid,
                time
            )
            VALUES (%s, %s, %s, %s, %s, %s, %s, %s::boolean, to_timestamp(%s));
        """
        insert_to_pg(q, res.fetchall())
        # FORM
        res = sq.execute("SELECT * FROM form2;")
        q = f"""
            INSERT INTO lnticket.form2 (
                id,
                wallet,
                name,
                webhook,
                description,
                flatrate,
                amount,
                amountmade,
                time
            )
            VALUES (%s, %s, %s, %s, %s, %s, %s, %s, to_timestamp(%s));
        """
        insert_to_pg(q, res.fetchall())
    elif schema == "livestream":
        # LIVESTREAMS
        res = sq.execute("SELECT * FROM livestreams;")
        q = f"""
            INSERT INTO livestream.livestreams (
                id,
                wallet,
                fee_pct,
                current_track
            )
            VALUES (%s, %s, %s, %s);
        """
        livestreams = res.fetchall()
        insert_to_pg(q, livestreams)
        fix_id("livestream.livestreams_id_seq", livestreams)
        # PRODUCERS
        res = sq.execute("SELECT * FROM producers;")
        q = f"""
            INSERT INTO livestream.producers (
                livestream,
                id,
                "user",
                wallet,
                name
            )
            VALUES (%s, %s, %s, %s, %s);
        """
        producers = res.fetchall()
        insert_to_pg(q, producers)
        fix_id("livestream.producers_id_seq", producers)
        # TRACKS
        res = sq.execute("SELECT * FROM tracks;")
        q = f"""
            INSERT INTO livestream.tracks (
                livestream,
                id,
                download_url,
                price_msat,
                name,
                producer
            )
            VALUES (%s, %s, %s, %s, %s, %s);
        """
        tracks = res.fetchall()
        insert_to_pg(q, tracks)
        fix_id("livestream.tracks_id_seq", tracks)
    elif schema == "lnaddress":
        # DOMAINS
        res = sq.execute("SELECT * FROM domain;")
        q = f"""
            INSERT INTO lnaddress.domain(
	        id, wallet, domain, webhook, cf_token, cf_zone_id, cost, "time")
	        VALUES (%s, %s, %s, %s, %s, %s, %s, to_timestamp(%s));
        """
        insert_to_pg(q, res.fetchall())
        # ADDRESSES
        res = sq.execute("SELECT * FROM address;")
        q = f"""
            INSERT INTO lnaddress.address(
            id, wallet, domain, email, username, wallet_key, wallet_endpoint, sats, duration, paid, "time")
            VALUES (%s, %s, %s, %s, %s, %s, %s, %s, %s, %s::boolean, to_timestamp(%s));
        """
        insert_to_pg(q, res.fetchall())
    elif schema == "discordbot":
        # USERS
        res = sq.execute("SELECT * FROM users;")
        q = f"""
            INSERT INTO discordbot.users(
	        id, name, admin, discord_id)
	        VALUES (%s, %s, %s, %s);
        """
        insert_to_pg(q, res.fetchall())
        # WALLETS
        res = sq.execute("SELECT * FROM wallets;")
        q = f"""
            INSERT INTO discordbot.wallets(
            id, admin, name, "user", adminkey, inkey)
            VALUES (%s, %s, %s, %s, %s, %s);
        """
        insert_to_pg(q, res.fetchall())
    elif schema == "scrub":
        # SCRUB LINKS
        res = sq.execute("SELECT * FROM scrub_links;")
        q = f"""
            INSERT INTO scrub.scrub_links (
            id,
            wallet,
            description,
            payoraddress
        )
	        VALUES (%s, %s, %s, %s);
        """
        insert_to_pg(q, res.fetchall())
    elif schema == "invoices":
        # INVOICES
        res = sq.execute("SELECT * FROM invoices;")
        q = f"""
            INSERT INTO invoices.invoices (id, wallet, status, currency, company_name, first_name, last_name, email, phone, address, time)
            VALUES (%s, %s, %s, %s, %s, %s, %s, %s, %s, %s, to_timestamp(%s));
        """
        insert_to_pg(q, res.fetchall())

        # INVOICE ITEMS
        res = sq.execute("SELECT * FROM invoice_items;")
        q = f"""
            INSERT INTO invoices.invoice_items (id, invoice_id, description, amount)
            VALUES (%s, %s, %s, %s);
        """
        insert_to_pg(q, res.fetchall())

        # PAYMENTS
        res = sq.execute("SELECT * FROM payments;")
        q = f"""
            INSERT INTO invoices.payments (id, invoice_id, amount, time)
            VALUES (%s, %s, %s, to_timestamp(%s));
        """
        insert_to_pg(q, res.fetchall())
    else:
        print(f"❌ Not implemented: {schema}")
        sq.close()
=======
>>>>>>> 05edd908


def to_column_type(columnType):
    if columnType == "TIMESTAMP":
        return "to_timestamp(%s)"
    if columnType == "BOOLEAN":
        return "%s::boolean"
    return "%s"


parser = argparse.ArgumentParser(
    description="LNbits migration tool for migrating data from SQLite to PostgreSQL"
)
parser.add_argument(
    dest="sqlite_path",
    const=True,
    nargs="?",
    help=f"SQLite DB folder *or* single extension db file to migrate. Default: {sqfolder}",
    default=sqfolder,
    type=str,
)
parser.add_argument(
    "-e",
    "--extensions-only",
    help="Migrate only extensions",
    required=False,
    default=False,
    action="store_true",
)

parser.add_argument(
    "-s",
    "--skip-missing",
    help="Error if migration is missing for an extension",
    required=False,
    default=False,
    action="store_true",
)

parser.add_argument(
    "-i",
    "--ignore-errors",
    help="Don't error if migration fails",
    required=False,
    default=False,
    action="store_true",
)

args = parser.parse_args()

print("Selected path: ", args.sqlite_path)

if os.path.isdir(args.sqlite_path):
    exclude_tables = ["dbversions"]
    file = os.path.join(args.sqlite_path, "database.sqlite3")
    check_db_versions(file)
    if not args.extensions_only:
        migrate_core(file, exclude_tables)

if os.path.isdir(args.sqlite_path):
    files = [
        os.path.join(args.sqlite_path, file) for file in os.listdir(args.sqlite_path)
    ]
else:
    files = [args.sqlite_path]

excluded_exts = ["ext_lnurlpos.sqlite3"]
for file in files:
    filename = os.path.basename(file)
    if filename.startswith("ext_") and filename not in excluded_exts:
        migrate_ext(file)<|MERGE_RESOLUTION|>--- conflicted
+++ resolved
@@ -154,333 +154,6 @@
             INSERT INTO {schema}.{tableName}({to_columns})
             VALUES ({values});
         """
-<<<<<<< HEAD
-        insert_to_pg(q, res.fetchall())
-    elif schema == "splitpayments":
-        # TARGETS
-        res = sq.execute("SELECT * FROM targets;")
-        q = f"""
-            INSERT INTO splitpayments.targets (wallet, source, percent, alias)
-            VALUES (%s, %s, %s, %s);
-        """
-        insert_to_pg(q, res.fetchall())
-    elif schema == "satspay":
-        # CHARGES
-        res = sq.execute("SELECT * FROM charges;")
-        q = f"""
-            INSERT INTO satspay.charges (
-                id,
-                "user",
-                description,
-                onchainwallet,
-                onchainaddress,
-                lnbitswallet,
-                payment_request,
-                payment_hash,
-                webhook,
-                completelink,
-                completelinktext,
-                time,
-                amount,
-                balance,
-                timestamp
-            )
-            VALUES (%s, %s, %s, %s, %s, %s, %s, %s, %s, %s, %s, %s, %s, %s, to_timestamp(%s));
-        """
-        insert_to_pg(q, res.fetchall())
-    elif schema == "satsdice":
-        # SATSDICE PAY
-        res = sq.execute("SELECT * FROM satsdice_pay;")
-        q = f"""
-            INSERT INTO satsdice.satsdice_pay (
-                id,
-                wallet,
-                title,
-                min_bet,
-                max_bet,
-                amount,
-                served_meta,
-                served_pr,
-                multiplier,
-                haircut,
-                chance,
-                base_url,
-                open_time
-            )
-            VALUES (%s, %s, %s, %s, %s, %s, %s, %s, %s, %s, %s, %s, %s);
-        """
-        insert_to_pg(q, res.fetchall())
-        # SATSDICE WITHDRAW
-        res = sq.execute("SELECT * FROM satsdice_withdraw;")
-        q = f"""
-            INSERT INTO satsdice.satsdice_withdraw (
-                id,
-                satsdice_pay,
-                value,
-                unique_hash,
-                k1,
-                open_time,
-                used
-            )
-            VALUES (%s, %s, %s, %s, %s, %s, %s);
-        """
-        insert_to_pg(q, res.fetchall())
-        # SATSDICE PAYMENT
-        res = sq.execute("SELECT * FROM satsdice_payment;")
-        q = f"""
-            INSERT INTO satsdice.satsdice_payment (
-                payment_hash,
-                satsdice_pay,
-                value,
-                paid,
-                lost
-            )
-            VALUES (%s, %s, %s, %s::boolean, %s::boolean);
-        """
-        insert_to_pg(q, res.fetchall())
-        # SATSDICE HASH CHECK
-        res = sq.execute("SELECT * FROM hash_checkw;")
-        q = f"""
-            INSERT INTO satsdice.hash_checkw (id, lnurl_id)
-            VALUES (%s, %s);
-        """
-        insert_to_pg(q, res.fetchall())
-    elif schema == "paywall":
-        # PAYWALLS
-        res = sq.execute("SELECT * FROM paywalls;")
-        q = f"""
-            INSERT INTO paywall.paywalls(
-                id,
-                wallet,
-                url,
-                memo,
-                description,
-                amount,
-                time,
-                remembers,
-                extras
-            )
-            VALUES (%s, %s, %s, %s, %s, %s, to_timestamp(%s), %s, %s);
-        """
-        insert_to_pg(q, res.fetchall())
-    elif schema == "offlineshop":
-        # SHOPS
-        res = sq.execute("SELECT * FROM shops;")
-        q = f"""
-            INSERT INTO offlineshop.shops (id, wallet, method, wordlist)
-            VALUES (%s, %s, %s, %s);
-        """
-        shops = res.fetchall()
-        insert_to_pg(q, shops)
-        fix_id("offlineshop.shops_id_seq", shops)
-        # ITEMS
-        res = sq.execute("SELECT * FROM items;")
-        q = f"""
-            INSERT INTO offlineshop.items (shop, id, name, description, image, enabled, price, unit, fiat_base_multiplier)
-            VALUES (%s, %s, %s, %s, %s, %s::boolean, %s, %s, %s);
-        """
-        items = res.fetchall()
-        insert_to_pg(q, items)
-        fix_id("offlineshop.items_id_seq", items)
-    elif schema == "lnurlpos" or schema == "lnurldevice":
-        # lnurldevice
-        res = sq.execute("SELECT * FROM lnurldevices;")
-        q = f"""
-            INSERT INTO lnurldevice.lnurldevices (id, key, title, wallet, currency, device, profit, timestamp)
-            VALUES (%s, %s, %s, %s, %s, %s, %s, to_timestamp(%s));
-        """
-        insert_to_pg(q, res.fetchall())
-        # lnurldevice PAYMENT
-        res = sq.execute("SELECT * FROM lnurldevicepayment;")
-        q = f"""
-            INSERT INTO lnurldevice.lnurldevicepayment (id, deviceid, payhash, payload, pin, sats, timestamp)
-            VALUES (%s, %s, %s, %s, %s, %s, to_timestamp(%s));
-        """
-        insert_to_pg(q, res.fetchall())
-    elif schema == "lnurlp":
-        # PAY LINKS
-        res = sq.execute("SELECT * FROM pay_links;")
-        q = f"""
-            INSERT INTO lnurlp.pay_links (
-                id,
-                wallet,
-                description,
-                min,
-                served_meta,
-                served_pr,
-                webhook_url,
-                success_text,
-                success_url,
-                currency,
-                comment_chars,
-                max,
-                fiat_base_multiplier
-            )
-            VALUES (%s, %s, %s, %s, %s, %s, %s, %s, %s, %s, %s, %s, %s);
-        """
-        pay_links = res.fetchall()
-        insert_to_pg(q, pay_links)
-        fix_id("lnurlp.pay_links_id_seq", pay_links)
-    elif schema == "lndhub":
-        # LndHub doesn't have a database at the moment
-        pass
-    elif schema == "lnticket":
-        # TICKET
-        res = sq.execute("SELECT * FROM ticket;")
-        q = f"""
-            INSERT INTO lnticket.ticket (
-                id,
-                form,
-                email,
-                ltext,
-                name,
-                wallet,
-                sats,
-                paid,
-                time
-            )
-            VALUES (%s, %s, %s, %s, %s, %s, %s, %s::boolean, to_timestamp(%s));
-        """
-        insert_to_pg(q, res.fetchall())
-        # FORM
-        res = sq.execute("SELECT * FROM form2;")
-        q = f"""
-            INSERT INTO lnticket.form2 (
-                id,
-                wallet,
-                name,
-                webhook,
-                description,
-                flatrate,
-                amount,
-                amountmade,
-                time
-            )
-            VALUES (%s, %s, %s, %s, %s, %s, %s, %s, to_timestamp(%s));
-        """
-        insert_to_pg(q, res.fetchall())
-    elif schema == "livestream":
-        # LIVESTREAMS
-        res = sq.execute("SELECT * FROM livestreams;")
-        q = f"""
-            INSERT INTO livestream.livestreams (
-                id,
-                wallet,
-                fee_pct,
-                current_track
-            )
-            VALUES (%s, %s, %s, %s);
-        """
-        livestreams = res.fetchall()
-        insert_to_pg(q, livestreams)
-        fix_id("livestream.livestreams_id_seq", livestreams)
-        # PRODUCERS
-        res = sq.execute("SELECT * FROM producers;")
-        q = f"""
-            INSERT INTO livestream.producers (
-                livestream,
-                id,
-                "user",
-                wallet,
-                name
-            )
-            VALUES (%s, %s, %s, %s, %s);
-        """
-        producers = res.fetchall()
-        insert_to_pg(q, producers)
-        fix_id("livestream.producers_id_seq", producers)
-        # TRACKS
-        res = sq.execute("SELECT * FROM tracks;")
-        q = f"""
-            INSERT INTO livestream.tracks (
-                livestream,
-                id,
-                download_url,
-                price_msat,
-                name,
-                producer
-            )
-            VALUES (%s, %s, %s, %s, %s, %s);
-        """
-        tracks = res.fetchall()
-        insert_to_pg(q, tracks)
-        fix_id("livestream.tracks_id_seq", tracks)
-    elif schema == "lnaddress":
-        # DOMAINS
-        res = sq.execute("SELECT * FROM domain;")
-        q = f"""
-            INSERT INTO lnaddress.domain(
-	        id, wallet, domain, webhook, cf_token, cf_zone_id, cost, "time")
-	        VALUES (%s, %s, %s, %s, %s, %s, %s, to_timestamp(%s));
-        """
-        insert_to_pg(q, res.fetchall())
-        # ADDRESSES
-        res = sq.execute("SELECT * FROM address;")
-        q = f"""
-            INSERT INTO lnaddress.address(
-            id, wallet, domain, email, username, wallet_key, wallet_endpoint, sats, duration, paid, "time")
-            VALUES (%s, %s, %s, %s, %s, %s, %s, %s, %s, %s::boolean, to_timestamp(%s));
-        """
-        insert_to_pg(q, res.fetchall())
-    elif schema == "discordbot":
-        # USERS
-        res = sq.execute("SELECT * FROM users;")
-        q = f"""
-            INSERT INTO discordbot.users(
-	        id, name, admin, discord_id)
-	        VALUES (%s, %s, %s, %s);
-        """
-        insert_to_pg(q, res.fetchall())
-        # WALLETS
-        res = sq.execute("SELECT * FROM wallets;")
-        q = f"""
-            INSERT INTO discordbot.wallets(
-            id, admin, name, "user", adminkey, inkey)
-            VALUES (%s, %s, %s, %s, %s, %s);
-        """
-        insert_to_pg(q, res.fetchall())
-    elif schema == "scrub":
-        # SCRUB LINKS
-        res = sq.execute("SELECT * FROM scrub_links;")
-        q = f"""
-            INSERT INTO scrub.scrub_links (
-            id,
-            wallet,
-            description,
-            payoraddress
-        )
-	        VALUES (%s, %s, %s, %s);
-        """
-        insert_to_pg(q, res.fetchall())
-    elif schema == "invoices":
-        # INVOICES
-        res = sq.execute("SELECT * FROM invoices;")
-        q = f"""
-            INSERT INTO invoices.invoices (id, wallet, status, currency, company_name, first_name, last_name, email, phone, address, time)
-            VALUES (%s, %s, %s, %s, %s, %s, %s, %s, %s, %s, to_timestamp(%s));
-        """
-        insert_to_pg(q, res.fetchall())
-
-        # INVOICE ITEMS
-        res = sq.execute("SELECT * FROM invoice_items;")
-        q = f"""
-            INSERT INTO invoices.invoice_items (id, invoice_id, description, amount)
-            VALUES (%s, %s, %s, %s);
-        """
-        insert_to_pg(q, res.fetchall())
-
-        # PAYMENTS
-        res = sq.execute("SELECT * FROM payments;")
-        q = f"""
-            INSERT INTO invoices.payments (id, invoice_id, amount, time)
-            VALUES (%s, %s, %s, to_timestamp(%s));
-        """
-        insert_to_pg(q, res.fetchall())
-    else:
-        print(f"❌ Not implemented: {schema}")
-        sq.close()
-=======
->>>>>>> 05edd908
 
 
 def to_column_type(columnType):
