--- conflicted
+++ resolved
@@ -4,88 +4,6 @@
 
 LNBITS_PATH = Path("lnbits").absolute()
 
-<<<<<<< HEAD
-
-def get_js_vendored(prefer_minified: bool = False) -> List[str]:
-    paths = get_vendored(".js", prefer_minified)
-
-    def sorter(key: str):
-        if "moment@" in key:
-            return 1
-        if "vue@" in key:
-            return 2
-        if "vue-router@" in key:
-            return 3
-        if "polyfills" in key:
-            return 4
-        return 9
-
-    return sorted(paths, key=sorter)
-
-
-def get_css_vendored(prefer_minified: bool = False) -> List[str]:
-    paths = get_vendored(".css", prefer_minified)
-
-    def sorter(key: str):
-        if "quasar@" in key:
-            return 1
-        if "vue@" in key:
-            return 2
-        if "chart.js@" in key:
-            return 100
-        return 9
-
-    return sorted(paths, key=sorter)
-
-
-def get_vendored(ext: str, prefer_minified: bool = False) -> List[str]:
-    paths: List[str] = []
-    for path in glob.glob(
-        os.path.join(LNBITS_PATH, "static/vendor/**"), recursive=True
-    ):
-        if path.endswith(f".min{ext}"):
-            # path is minified
-            unminified = path.replace(f".min{ext}", ext)
-            if prefer_minified:
-                paths.append(path)
-                if unminified in paths:
-                    paths.remove(unminified)
-            elif unminified not in paths:
-                paths.append(path)
-
-        elif path.endswith(ext):
-            # path is not minified
-            minified = path.replace(ext, f".min{ext}")
-            if not prefer_minified:
-                paths.append(path)
-                if minified in paths:
-                    paths.remove(minified)
-            elif minified not in paths:
-                paths.append(path)
-
-    return sorted(paths)
-=======
-# from ..lnbits.helpers import vendored_js, vendored_css
-vendored_js = [
-    "/static/vendor/moment.js",
-    "/static/vendor/underscore.js",
-    "/static/vendor/axios.js",
-    "/static/vendor/vue.js",
-    "/static/vendor/vue-router.js",
-    "/static/vendor/vue-qrcode-reader.browser.js",
-    "/static/vendor/vue-qrcode.js",
-    "/static/vendor/vuex.js",
-    "/static/vendor/quasar.ie.polyfills.umd.min.js",
-    "/static/vendor/quasar.umd.js",
-    "/static/vendor/Chart.bundle.js",
-]
-
-vendored_css = [
-    "/static/vendor/quasar.css",
-    "/static/vendor/Chart.css",
-    "/static/vendor/vue-qrcode-reader.css",
-]
->>>>>>> 58c3b05e
 
 
 def url_for_vendored(abspath: str) -> str:
@@ -108,15 +26,9 @@
         (vendored_css, os.path.join(LNBITS_PATH, "static/bundle.css")),
     ]:
         output = ""
-<<<<<<< HEAD
-        for path in getfiles():
-            with open(path) as f:
-                output += f"/* {url_for_vendored(path)} */\n{f.read()};\n"
-=======
         for path in files:
             with open(f"{LNBITS_PATH}{path}") as f:
                 output += f.read() + ";\n"
->>>>>>> 58c3b05e
         with open(outputpath, "w") as f:
             f.write(output)
 
