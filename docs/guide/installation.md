---
layout: default
title: Basic installation
nav_order: 2
---

# Basic installation

You can choose between four package managers, `poetry`, `nix` and `venv`.

By default, LNbits will use SQLite as its database. You can also use PostgreSQL which is recommended for applications with a high load (see guide below).

## Option 1: poetry

```sh
git clone https://github.com/lnbits/lnbits-legend.git
cd lnbits-legend/

<<<<<<< HEAD
# You may need to install python 3.9, update your python following this guide https://linuxize.com/post/how-to-install-python-3-9-on-ubuntu-20-04/

curl -sSL https://install.python-poetry.org | python3 -
poetry install --no-dev

 mkdir data && cp .env.example .env
```
=======
# for making sure python 3.9 is installed, skip if installed
sudo apt update
sudo apt install software-properties-common
sudo add-apt-repository ppa:deadsnakes/ppa
sudo apt install python3.9

curl -sSL https://install.python-poetry.org | python3 -
export PATH="/home/ubuntu/.local/bin:$PATH" # or whatever is suggested in the poetry install notes printed to terminal
poetry env use python3.9
poetry install 

mkdir data 
cp .env.example .env
sudo nano .env # set funding source


``` 
>>>>>>> 2edaa0ee

#### Running the server

```sh
poetry run lnbits
# To change port/host pass 'poetry run lnbits --port 9000 --host 0.0.0.0'
```

## Option 2: Nix

```sh
git clone https://github.com/lnbits/lnbits-legend.git
cd lnbits-legend/
# Modern debian distros usually include Nix, however you can install with:
# 'sh <(curl -L https://nixos.org/nix/install) --daemon', or use setup here https://nixos.org/download.html#nix-verify-installation

nix build .#lnbits
mkdir data

```

#### Running the server

```sh
# .env variables are currently passed when running
LNBITS_DATA_FOLDER=data LNBITS_BACKEND_WALLET_CLASS=LNbitsWallet LNBITS_ENDPOINT=https://legend.lnbits.com LNBITS_KEY=7b1a78d6c78f48b09a202f2dcb2d22eb ./result/bin/lnbits --port 9000
```

## Option 3: venv

```sh
git clone https://github.com/lnbits/lnbits-legend.git
cd lnbits-legend/
# ensure you have virtualenv installed, on debian/ubuntu 'apt install python3-venv'
python3 -m venv venv
# If you have problems here, try `sudo apt install -y pkg-config libpq-dev`
./venv/bin/pip install -r requirements.txt
# create the data folder and the .env file
mkdir data && cp .env.example .env
# build the static files
./venv/bin/python build.py
```

#### Running the server

```sh
./venv/bin/uvicorn lnbits.__main__:app --port 5000
```

If you want to host LNbits on the internet, run with the option `--host 0.0.0.0`.

## Option 4: Docker

```sh
git clone https://github.com/lnbits/lnbits-legend.git
cd lnbits-legend
docker build -t lnbits-legend .
cp .env.example .env
mkdir data
docker run --detach --publish 5000:5000 --name lnbits-legend --volume ${PWD}/.env:/app/.env --volume ${PWD}/data/:/app/data lnbits-legend
```

### Troubleshooting

Problems installing? These commands have helped us install LNbits.

```sh
sudo apt install pkg-config libffi-dev libpq-dev

# if the secp256k1 build fails:
# if you used venv
./venv/bin/pip install setuptools wheel
# if you used poetry
poetry add setuptools wheel
# build essentials for debian/ubuntu
sudo apt install python3-dev gcc build-essential
```

### Optional: PostgreSQL database

If you want to use LNbits at scale, we recommend using PostgreSQL as the backend database. Install Postgres and setup a database for LNbits:

```sh
# on debian/ubuntu 'sudo apt-get -y install postgresql'
# or follow instructions at https://www.postgresql.org/download/linux/

# Postgres doesn't have a default password, so we'll create one.
sudo -i -u postgres
psql
# on psql
ALTER USER postgres PASSWORD 'myPassword'; # choose whatever password you want
\q
# on postgres user
createdb lnbits
exit
```

You need to edit the `.env` file.

```sh
# add the database connection string to .env 'nano .env' LNBITS_DATABASE_URL=
# postgres://<user>:<myPassword>@<host>/<lnbits> - alter line bellow with your user, password and db name
LNBITS_DATABASE_URL="postgres://postgres:postgres@localhost/lnbits"
# save and exit
```

# Using LNbits

Now you can visit your LNbits at http://localhost:5000/.

Now modify the `.env` file with any settings you prefer and add a proper [funding source](./wallets.md) by modifying the value of `LNBITS_BACKEND_WALLET_CLASS` and providing the extra information and credentials related to the chosen funding source.

Then you can restart it and it will be using the new settings.

You might also need to install additional packages or perform additional setup steps, depending on the chosen backend. See [the short guide](./wallets.md) on each different funding source.

Take a look at [Polar](https://lightningpolar.com/) for an excellent way of spinning up a Lightning Network dev environment.



# Additional guides

## SQLite to PostgreSQL migration
If you already have LNbits installed and running, on an SQLite database, we **highly** recommend you migrate to postgres if you are planning to run LNbits on scale.

There's a script included that can do the migration easy. You should have Postgres already installed and there should be a password for the user (see Postgres install guide above). Additionally, your LNbits instance should run once on postgres to implement the database schema before the migration works:

```sh
# STOP LNbits

# add the database connection string to .env 'nano .env' LNBITS_DATABASE_URL=
# postgres://<user>:<password>@<host>/<database> - alter line bellow with your user, password and db name
LNBITS_DATABASE_URL="postgres://postgres:postgres@localhost/lnbits"
# save and exit

# START LNbits
# STOP LNbits
# on the LNBits folder, locate and edit 'tools/conv.py' with the relevant credentials
python3 tools/conv.py
```

Hopefully, everything works and get migrated... Launch LNbits again and check if everything is working properly.


## LNbits as a systemd service

Systemd is great for taking care of your LNbits instance. It will start it on boot and restart it in case it crashes. If you want to run LNbits as a systemd service on your Debian/Ubuntu/Raspbian server, create a file at `/etc/systemd/system/lnbits.service` with the following content:

```
# Systemd unit for lnbits
# /etc/systemd/system/lnbits.service

[Unit]
Description=LNbits
# you can uncomment these lines if you know what you're doing
# it will make sure that lnbits starts after lnd (replace with your own backend service)
#Wants=lnd.service
#After=lnd.service

[Service]
# replace with the absolute path of your lnbits installation
WorkingDirectory=/home/bitcoin/lnbits
# same here
ExecStart=/home/bitcoin/lnbits/venv/bin/uvicorn lnbits.__main__:app --port 5000
# replace with the user that you're running lnbits on
User=bitcoin
Restart=always
TimeoutSec=120
RestartSec=30
# this makes sure that you receive logs in real time
Environment=PYTHONUNBUFFERED=1

[Install]
WantedBy=multi-user.target
```

Save the file and run the following commands:

```sh
sudo systemctl enable lnbits.service
sudo systemctl start lnbits.service
```

## Using https without reverse proxy
The most common way of using LNbits via https is to use a reverse proxy such as Caddy, nginx, or ngriok. However, you can also run LNbits via https without additional software. This is useful for development purposes or if you want to use LNbits in your local network.

We have to create a self-signed certificate using `mkcert`. Note that this certiciate is not "trusted" by most browsers but that's fine (since you know that you have created it) and encryption is always better than clear text.

#### Install mkcert
You can find the install instructions for `mkcert` [here](https://github.com/FiloSottile/mkcert).

Install mkcert on Ubuntu:
```sh
sudo apt install libnss3-tools
curl -JLO "https://dl.filippo.io/mkcert/latest?for=linux/amd64"
chmod +x mkcert-v*-linux-amd64
sudo cp mkcert-v*-linux-amd64 /usr/local/bin/mkcert
```
#### Create certificate
To create a certificate, first `cd` into your lnbits folder and execute the following command ([more info](https://kifarunix.com/how-to-create-self-signed-ssl-certificate-with-mkcert-on-ubuntu-18-04/))
```sh
# add your local IP (192.x.x.x) as well if you want to use it in your local network
mkcert localhost 127.0.0.1 ::1
```

This will create two new files (`localhost-key.pem` and `localhost.pem `) which you can then pass to uvicorn when you start LNbits:

```sh
./venv/bin/uvicorn lnbits.__main__:app --host 0.0.0.0 --port 5000 --ssl-keyfile ./localhost-key.pem --ssl-certfile ./localhost.pem
```


## LNbits running on Umbrel behind Tor

If you want to run LNbits on your Umbrel but want it to be reached through clearnet, _Uxellodunum_ made an extensive [guide](https://community.getumbrel.com/t/guide-lnbits-without-tor/604) on how to do it.

## Docker installation

To install using docker you first need to build the docker image as:

```
git clone https://github.com/lnbits/lnbits.git
cd lnbits/ # ${PWD} referred as <lnbits_repo>
docker build -t lnbits .
```

You can launch the docker in a different directory, but make sure to copy `.env.example` from lnbits there

```
cp <lnbits_repo>/.env.example .env
```

and change the configuration in `.env` as required.

Then create the data directory for the user ID 1000, which is the user that runs the lnbits within the docker container.

```
mkdir data
sudo chown 1000:1000 ./data/
```

Then the image can be run as:

```
docker run --detach --publish 5000:5000 --name lnbits --volume ${PWD}/.env:/app/.env --volume ${PWD}/data/:/app/data lnbits
```

Finally you can access your lnbits on your machine at port 5000.<|MERGE_RESOLUTION|>--- conflicted
+++ resolved
@@ -16,15 +16,6 @@
 git clone https://github.com/lnbits/lnbits-legend.git
 cd lnbits-legend/
 
-<<<<<<< HEAD
-# You may need to install python 3.9, update your python following this guide https://linuxize.com/post/how-to-install-python-3-9-on-ubuntu-20-04/
-
-curl -sSL https://install.python-poetry.org | python3 -
-poetry install --no-dev
-
- mkdir data && cp .env.example .env
-```
-=======
 # for making sure python 3.9 is installed, skip if installed
 sudo apt update
 sudo apt install software-properties-common
@@ -34,7 +25,7 @@
 curl -sSL https://install.python-poetry.org | python3 -
 export PATH="/home/ubuntu/.local/bin:$PATH" # or whatever is suggested in the poetry install notes printed to terminal
 poetry env use python3.9
-poetry install 
+poetry install --no-dev
 
 mkdir data 
 cp .env.example .env
@@ -42,7 +33,6 @@
 
 
 ``` 
->>>>>>> 2edaa0ee
 
 #### Running the server
 
