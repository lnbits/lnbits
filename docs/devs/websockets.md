---
layout: default
parent: For developers
title: Websockets
nav_order: 2
---

# Websockets

`websockets` are a great way to add a two way instant data channel between server and client.

<<<<<<< HEAD
LNbits has a useful in built websocket tool. With a websocket client connect to (obv change `somespecificid`) `wss://legend.lnbits.com/api/v1/ws/somespecificid` (you can use an online websocket tester). Now make a get to `https://legend.lnbits.com/api/v1/ws/somespecificid/somedata`. You can send data to that websocket by using `from lnbits.core.services import websocket_updater` and the function `websocket_updater("somespecificid", "somdata")`.
=======
LNbits has a useful in built websocket tool. With a websocket client connect to (obv change `somespecificid`) `wss://demo.lnbits.com/api/v1/ws/somespecificid` (you can use an online websocket tester). Now make a get to `https://demo.lnbits.com/api/v1/ws/somespecificid/somedata`. You can send data to that websocket by using `from lnbits.core.services import websocketUpdater` and the function `websocketUpdater("somespecificid", "somdata")`.
>>>>>>> 35bb3cc9

Example vue-js function for listening to the websocket:

```
initWs: async function () {
    if (location.protocol !== 'http:') {
        localUrl =
          'wss://' +
          document.domain +
          ':' +
          location.port +
          '/api/v1/ws/' +
          self.item.id
      } else {
        localUrl =
          'ws://' +
          document.domain +
          ':' +
          location.port +
          '/api/v1/ws/' +
          self.item.id
      }
    this.ws = new WebSocket(localUrl)
    this.ws.addEventListener('message', async ({data}) => {
      const res = JSON.parse(data.toString())
      console.log(res)
    })
},
```<|MERGE_RESOLUTION|>--- conflicted
+++ resolved
@@ -9,11 +9,7 @@
 
 `websockets` are a great way to add a two way instant data channel between server and client.
 
-<<<<<<< HEAD
-LNbits has a useful in built websocket tool. With a websocket client connect to (obv change `somespecificid`) `wss://legend.lnbits.com/api/v1/ws/somespecificid` (you can use an online websocket tester). Now make a get to `https://legend.lnbits.com/api/v1/ws/somespecificid/somedata`. You can send data to that websocket by using `from lnbits.core.services import websocket_updater` and the function `websocket_updater("somespecificid", "somdata")`.
-=======
 LNbits has a useful in built websocket tool. With a websocket client connect to (obv change `somespecificid`) `wss://demo.lnbits.com/api/v1/ws/somespecificid` (you can use an online websocket tester). Now make a get to `https://demo.lnbits.com/api/v1/ws/somespecificid/somedata`. You can send data to that websocket by using `from lnbits.core.services import websocketUpdater` and the function `websocketUpdater("somespecificid", "somdata")`.
->>>>>>> 35bb3cc9
 
 Example vue-js function for listening to the websocket:
 
