--- conflicted
+++ resolved
@@ -61,13 +61,9 @@
 websocket-client = "1.3.3"
 grpcio = "^1.49.1"
 protobuf = "^4.21.6"
-<<<<<<< HEAD
-pyln-client = "^0.12.0"
 Cerberus = "^1.3.4"
 async-timeout = "^4.0.2"
-=======
 pyln-client = "0.11.1"
->>>>>>> 4ad3c841
 
 [tool.poetry.dev-dependencies]
 isort = "^5.10.1"
