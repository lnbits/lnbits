--- conflicted
+++ resolved
@@ -93,11 +93,6 @@
     | ^lnbits/extensions/boltz.
     | ^lnbits/extensions/boltcards.
     | ^lnbits/extensions/events.
-<<<<<<< HEAD
-    | ^lnbits/extensions/hivemind.
-=======
-    | ^lnbits/extensions/gerty.
->>>>>>> f6ec1bc9
     | ^lnbits/extensions/invoices.
     | ^lnbits/extensions/livestream.
     | ^lnbits/extensions/lnaddress.
