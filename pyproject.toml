[tool.poetry]
name = "lnbits"
version = "0.1.0"
description = ""
authors = ["matthewcroughan <matt@croughan.sh>"]

[tool.poetry.build]
generate-setup-file = false
script = "build.py"

[tool.poetry.dependencies]
python = "^3.10 | ^3.9 | ^3.8 | ^3.7"
aiofiles = "0.8.0"
asgiref = "3.4.1"
attrs = "21.2.0"
bech32 = "1.2.0"
bitstring = "3.1.9"
certifi = "2021.5.30"
charset-normalizer = "2.0.6"
click = "8.0.1"
ecdsa = "0.17.0"
embit = "0.4.9"
environs = "9.3.3"
fastapi = "0.78.0"
h11 = "0.12.0"
httpcore = "0.15.0"
httptools = "0.4.0"
httpx = "0.23.0"
idna = "3.2"
importlib-metadata = "4.8.1"
jinja2 = "3.0.1"
lnurl = "0.3.6"
markupsafe = "2.0.1"
marshmallow = "3.17.0"
outcome = "1.1.0"
psycopg2-binary = "2.9.1"
pycryptodomex = "3.14.1"
pydantic = "1.8.2"
pypng = "0.0.21"
pyqrcode = "1.2.1"
pyScss = "1.4.0"
python-dotenv = "0.19.0"
pyyaml = "5.4.1"
represent = "1.6.0.post0"
rfc3986 = "1.5.0"
secp256k1 = "0.14.0"
shortuuid = "1.0.1"
six = "1.16.0"
sniffio = "1.2.0"
sqlalchemy = "1.3.23"
sqlalchemy-aio = "0.17.0"
sse-starlette = "0.6.2"
typing-extensions = "3.10.0.2"
uvicorn = "0.18.1"
uvloop = "0.16.0"
watchgod = "0.7"
websockets = "10.0"
zipp = "3.5.0"
loguru = "0.5.3"
cffi = "1.15.0"
websocket-client = "1.3.3"
<<<<<<< HEAD
crontools = "^0.1.5"
pendulum = "^2.1.2"
pytz = "^2022.2.1"
=======
grpcio = "^1.49.1"
protobuf = "^4.21.6"
Cerberus = "^1.3.4"
async-timeout = "^4.0.2"
pyln-client = "0.11.1"
>>>>>>> b92fedbc

[tool.poetry.dev-dependencies]
isort = "^5.10.1"
pytest = "^7.1.2"
mock = "^4.0.3"
black = "^22.6.0"
pytest-asyncio = "^0.19.0"
pytest-cov = "^3.0.0"
mypy = "^0.971"
types-protobuf = "^3.19.22"

[build-system]
requires = ["poetry-core>=1.0.0", "pyScss"]
build-backend = "poetry.core.masonry.api"

[tool.poetry.scripts]
lnbits = "lnbits.server:main"

[tool.isort]
profile = "black"

[tool.mypy]
ignore_missing_imports = "True"
files = "lnbits"
exclude = """(?x)(
    ^lnbits/extensions/bleskomat.
    | ^lnbits/extensions/boltz.
    | ^lnbits/extensions/boltcards.
    | ^lnbits/extensions/events.
    | ^lnbits/extensions/hivemind.
    | ^lnbits/extensions/invoices.
    | ^lnbits/extensions/jukebox.
    | ^lnbits/extensions/livestream.
    | ^lnbits/extensions/lnaddress.
    | ^lnbits/extensions/lndhub.
    | ^lnbits/extensions/lnticket.
    | ^lnbits/extensions/lnurldevice.
    | ^lnbits/extensions/lnurlp.
    | ^lnbits/extensions/lnurlpayout.
    | ^lnbits/extensions/ngrok.
    | ^lnbits/extensions/offlineshop.
    | ^lnbits/extensions/paywall.
    | ^lnbits/extensions/satsdice.
    | ^lnbits/extensions/satspay.
    | ^lnbits/extensions/scrub.
    | ^lnbits/extensions/splitpayments.
    | ^lnbits/extensions/streamalerts.
    | ^lnbits/extensions/tipjar.
    | ^lnbits/extensions/tpos.
    | ^lnbits/extensions/usermanager.
    | ^lnbits/extensions/watchonly.
    | ^lnbits/extensions/withdraw.
    | ^lnbits/wallets/lnd_grpc_files.
)"""

[tool.pytest.ini_options]
addopts = "--durations=1 -s --cov=lnbits --cov-report=xml"
testpaths = [
  "tests"
]<|MERGE_RESOLUTION|>--- conflicted
+++ resolved
@@ -59,17 +59,14 @@
 loguru = "0.5.3"
 cffi = "1.15.0"
 websocket-client = "1.3.3"
-<<<<<<< HEAD
 crontools = "^0.1.5"
 pendulum = "^2.1.2"
 pytz = "^2022.2.1"
-=======
 grpcio = "^1.49.1"
 protobuf = "^4.21.6"
 Cerberus = "^1.3.4"
 async-timeout = "^4.0.2"
 pyln-client = "0.11.1"
->>>>>>> b92fedbc
 
 [tool.poetry.dev-dependencies]
 isort = "^5.10.1"
