.DS_Store
._*

__pycache__
*.py[cod]
*$py.class
.mypy_cache
.vscode
*-lock.json

*.egg
*.egg-info
.coverage
.pytest_cache
.webassets-cache
htmlcov
test-reports
tests/data/*.sqlite3

*.swo
*.swp
*.pyo
*.pyc
*.env
.env
.venv
venv

data
*.sqlite3
.pyre*

__bundle__

coverage.xml
node_modules
lnbits/static/bundle.*
docker

# Nix
*result*

<<<<<<< HEAD
# fly.io
fly.toml
=======
upgrades/
>>>>>>> 80a94aa9
<|MERGE_RESOLUTION|>--- conflicted
+++ resolved
@@ -40,9 +40,7 @@
 # Nix
 *result*
 
-<<<<<<< HEAD
 # fly.io
 fly.toml
-=======
-upgrades/
->>>>>>> 80a94aa9
+
+upgrades/