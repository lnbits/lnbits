--- conflicted
+++ resolved
@@ -31,14 +31,12 @@
 LNBITS_HIDE_API=false
 
 # Disable extensions for all users, use "all" to disable all extensions
-<<<<<<< HEAD
+# lnaddress (paid lightning address extension) and lnaddy (free lightning address extension)
+# cannot be used at the same time. To avoid conflict, one or the other must be disabled. 
 LNBITS_DISABLED_EXTENSIONS="amilk, lnaddress"
-=======
-LNBITS_DISABLED_EXTENSIONS="amilk"
 # LNBITS_EXTENSIONS_MANIFESTS="https://raw.githubusercontent.com/lnbits/lnbits-extensions/main/extensions.json,https://raw.githubusercontent.com/lnbits/lnbits-extensions/main/extensions-trial.json"
 # GitHub has rate-limits for its APIs. The limit can be increased specifying a GITHUB_TOKEN
 # LNBITS_EXT_GITHUB_TOKEN=github_pat_xxxxxxxxxxxxxxxxxx
->>>>>>> 0dffb2c1
 
 # Database: to use SQLite, specify LNBITS_DATA_FOLDER
 #           to use PostgreSQL, specify LNBITS_DATABASE_URL=postgres://...
