HOST=127.0.0.1
PORT=5000

<<<<<<< HEAD
LNBITS_ADMIN_USERS="" # User IDs seperated by comma
LNBITS_ADMIN_EXTENSIONS="ngrok, admin" # Extensions only admin can access
LNBITS_ADMIN_UI=false # Enable Admin GUI, available for the first user in LNBITS_ADMIN_USERS if available

LNBITS_ALLOWED_USERS="" # Restricts access, User IDs seperated by comma

=======
DEBUG=false

LNBITS_ALLOWED_USERS=""
LNBITS_ADMIN_USERS=""
# Extensions only admin can access
LNBITS_ADMIN_EXTENSIONS="ngrok"
>>>>>>> 3fe33a0b
LNBITS_DEFAULT_WALLET_NAME="LNbits wallet"

LNBITS_AD_SPACE="" # csv ad image filepaths or urls, extensions can choose to honor
LNBITS_HIDE_API=false # Hides wallet api, extensions can choose to honor

# Disable extensions for all users, use "all" to disable all extensions
LNBITS_DISABLED_EXTENSIONS="amilk"

# Database: to use SQLite, specify LNBITS_DATA_FOLDER
#           to use PostgreSQL, specify LNBITS_DATABASE_URL=postgres://...
#           to use CockroachDB, specify LNBITS_DATABASE_URL=cockroachdb://...
# for both PostgreSQL and CockroachDB, you'll need to install
#   psycopg2 as an additional dependency
LNBITS_DATA_FOLDER="./data"
# LNBITS_DATABASE_URL="postgres://user:password@host:port/databasename"

LNBITS_FORCE_HTTPS=true
LNBITS_SERVICE_FEE="0.0"
LNBITS_RESERVE_FEE_MIN=2000 # value in millisats
LNBITS_RESERVE_FEE_PERCENT=1.0 # value in percent

# Change theme
LNBITS_SITE_TITLE="LNbits"
LNBITS_SITE_TAGLINE="free and open-source lightning wallet"
LNBITS_SITE_DESCRIPTION="Some description about your service, will display if title is not 'LNbits'"
# Choose from mint, flamingo, freedom, salvador, autumn, monochrome, classic
LNBITS_THEME_OPTIONS="classic, bitcoin, freedom, mint, autumn, monochrome, salvador"
# LNBITS_CUSTOM_LOGO="https://lnbits.com/assets/images/logo/logo.svg"

# Choose from LNPayWallet, OpenNodeWallet, LntxbotWallet, ClicheWallet
#             LndRestWallet, CoreLightningWallet, LNbitsWallet, SparkWallet, FakeWallet, EclairWallet
LNBITS_BACKEND_WALLET_CLASS=VoidWallet
# VoidWallet is just a fallback that works without any actual Lightning capabilities,
# just so you can see the UI before dealing with this file.

# Set one of these blocks depending on the wallet kind you chose above:

# ClicheWallet
CLICHE_ENDPOINT=ws://127.0.0.1:12000

# SparkWallet
SPARK_URL=http://localhost:9737/rpc
SPARK_TOKEN=myaccesstoken

# CoreLightningWallet
CORELIGHTNING_RPC="/home/bob/.lightning/bitcoin/lightning-rpc"

# LnbitsWallet
LNBITS_ENDPOINT=https://legend.lnbits.com
LNBITS_KEY=LNBITS_ADMIN_KEY

# LndRestWallet
LND_REST_ENDPOINT=https://127.0.0.1:8080/
LND_REST_CERT="/home/bob/.config/Zap/lnd/bitcoin/mainnet/wallet-1/data/chain/bitcoin/mainnet/tls.cert"
LND_REST_MACAROON="/home/bob/.config/Zap/lnd/bitcoin/mainnet/wallet-1/data/chain/bitcoin/mainnet/admin.macaroon or HEXSTRING"
# To use an AES-encrypted macaroon, set 
# LND_REST_MACAROON_ENCRYPTED="eNcRyPtEdMaCaRoOn"

# LNPayWallet
LNPAY_API_ENDPOINT=https://api.lnpay.co/v1/
# Secret API Key under developers tab
LNPAY_API_KEY=LNPAY_API_KEY
# Wallet Admin in Wallet Access Keys
LNPAY_WALLET_KEY=LNPAY_ADMIN_KEY

# LntxbotWallet
LNTXBOT_API_ENDPOINT=https://lntxbot.com/
LNTXBOT_KEY=LNTXBOT_ADMIN_KEY

# OpenNodeWallet
OPENNODE_API_ENDPOINT=https://api.opennode.com/
OPENNODE_KEY=OPENNODE_ADMIN_KEY

# FakeWallet
FAKE_WALLET_SECRET="ToTheMoon1"
LNBITS_DENOMINATION=sats

# EclairWallet
ECLAIR_URL=http://127.0.0.1:8283
ECLAIR_PASS=eclairpw<|MERGE_RESOLUTION|>--- conflicted
+++ resolved
@@ -1,21 +1,13 @@
 HOST=127.0.0.1
 PORT=5000
 
-<<<<<<< HEAD
-LNBITS_ADMIN_USERS="" # User IDs seperated by comma
-LNBITS_ADMIN_EXTENSIONS="ngrok, admin" # Extensions only admin can access
 LNBITS_ADMIN_UI=false # Enable Admin GUI, available for the first user in LNBITS_ADMIN_USERS if available
-
-LNBITS_ALLOWED_USERS="" # Restricts access, User IDs seperated by comma
-
-=======
 DEBUG=false
 
 LNBITS_ALLOWED_USERS=""
 LNBITS_ADMIN_USERS=""
 # Extensions only admin can access
-LNBITS_ADMIN_EXTENSIONS="ngrok"
->>>>>>> 3fe33a0b
+LNBITS_ADMIN_EXTENSIONS="ngrok, admin" # Extensions only admin can access
 LNBITS_DEFAULT_WALLET_NAME="LNbits wallet"
 
 LNBITS_AD_SPACE="" # csv ad image filepaths or urls, extensions can choose to honor
