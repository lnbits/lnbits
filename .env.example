--- conflicted
+++ resolved
@@ -21,18 +21,16 @@
 LNBITS_FORCE_HTTPS=true
 LNBITS_SERVICE_FEE="0.0"
 
-<<<<<<< HEAD
-# Choose one or multiple from lnurlauth, login, url, local, download
-# LNBITS_ENABLED_SAVING_FORMATS="lnurlauth, login, url, local, download"
-LNBITS_ENABLED_SAVING_FORMATS=""
-=======
 # Change theme
 LNBITS_SITE_TITLE="LNbits"
 LNBITS_SITE_TAGLINE="free and open-source lightning wallet"
 LNBITS_SITE_DESCRIPTION="Some description about your service, will display if title is not 'LNbits'"
 # Choose from mint, flamingo, salvador, autumn, monochrome, classic
 LNBITS_THEME_OPTIONS="mint, flamingo, classic, autumn, monochrome, salvador"
->>>>>>> b7332bea
+
+# Choose one or multiple from lnurlauth, login, url, local, download
+# LNBITS_ENABLED_SAVING_FORMATS="lnurlauth, login, url, local, download"
+LNBITS_ENABLED_SAVING_FORMATS=""
 
 # Choose from LNPayWallet, OpenNodeWallet, LntxbotWallet, LndWallet (gRPC),
 #             LndRestWallet, CLightningWallet, LNbitsWallet, SparkWallet
