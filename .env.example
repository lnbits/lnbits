--- conflicted
+++ resolved
@@ -34,13 +34,8 @@
 LNBITS_THEME_OPTIONS="classic, bitcoin, freedom, mint, autumn, monochrome, salvador"
 # LNBITS_CUSTOM_LOGO="https://lnbits.com/assets/images/logo/logo.svg"
 
-<<<<<<< HEAD
-# Choose from LNPayWallet, OpenNodeWallet, LntxbotWallet,
+# Choose from LNPayWallet, OpenNodeWallet, LntxbotWallet, ClicheWallet
 #             LndRestWallet, CoreLightningWallet, LNbitsWallet, SparkWallet, FakeWallet, EclairWallet
-=======
-# Choose from LNPayWallet, OpenNodeWallet, LntxbotWallet, ClicheWallet
-#             LndRestWallet, CLightningWallet, LNbitsWallet, SparkWallet, FakeWallet, EclairWallet
->>>>>>> f1ec7e33
 LNBITS_BACKEND_WALLET_CLASS=VoidWallet
 # VoidWallet is just a fallback that works without any actual Lightning capabilities,
 # just so you can see the UI before dealing with this file.
